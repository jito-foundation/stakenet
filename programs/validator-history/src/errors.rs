use anchor_lang::prelude::*;

#[error_code]
pub enum ValidatorHistoryError {
    #[msg("Account already reached proper size, no more allocations allowed")]
    AccountFullySized,
    #[msg(
        "Invalid epoch credits, credits must exist and each value must be greater than previous credits"
    )]
    InvalidEpochCredits,
    #[msg("Epoch is out of range of history")]
    EpochOutOfRange,
    #[msg("Gossip Signature Verification not performed")]
    NotSigVerified,
    #[msg("Gossip Data Invalid")]
    GossipDataInvalid,
    #[msg("Unsupported IP Format, only IpAddr::V4 is supported")]
    UnsupportedIpFormat,
    #[msg("Not enough voting history to create account. Minimum 5 epochs required")]
    NotEnoughVotingHistory,
    #[msg(
        "Gossip data too old. Data cannot be older than the last recorded timestamp for a field"
    )]
    GossipDataTooOld,
    #[msg("Gossip timestamp too far in the future")]
    GossipDataInFuture,
    #[msg("Arithmetic Error (overflow/underflow)")]
    ArithmeticError,
    #[msg("Slot history sysvar is not containing expected slots")]
    SlotHistoryOutOfDate,
    #[msg("Epoch larger than 65535, cannot be stored")]
    EpochTooLarge,
    #[msg("Inserting duplicate epoch")]
    DuplicateEpoch,
    #[msg("Account already sized properly")]
    NoReallocNeeded,
<<<<<<< HEAD
    #[msg("Stake buffer has been finalized")]
    StakeBufferFinalized,
    #[msg("Stake buffer has not been finalized")]
    StakeBufferNotFinalized,
    #[msg("Stake buffer out of bounds")]
    StakeBufferOutOfBounds,
    #[msg("Stake buffer is empty")]
    StakeBufferEmpty,
    #[msg("Stake buffer already contains entry")]
    StakeBufferDuplicate,
=======
    #[msg("Priority Fee Distribution Account already copied")]
    PriorityFeeDistributionAccountAlreadyCopied,
    #[msg("Priority Fee Distribution Account cannot be copied during its own epoch")]
    PriorityFeeDistributionAccountNotFinalized,
>>>>>>> c66a601f
}<|MERGE_RESOLUTION|>--- conflicted
+++ resolved
@@ -34,7 +34,10 @@
     DuplicateEpoch,
     #[msg("Account already sized properly")]
     NoReallocNeeded,
-<<<<<<< HEAD
+    #[msg("Priority Fee Distribution Account already copied")]
+    PriorityFeeDistributionAccountAlreadyCopied,
+    #[msg("Priority Fee Distribution Account cannot be copied during its own epoch")]
+    PriorityFeeDistributionAccountNotFinalized,
     #[msg("Stake buffer has been finalized")]
     StakeBufferFinalized,
     #[msg("Stake buffer has not been finalized")]
@@ -45,10 +48,4 @@
     StakeBufferEmpty,
     #[msg("Stake buffer already contains entry")]
     StakeBufferDuplicate,
-=======
-    #[msg("Priority Fee Distribution Account already copied")]
-    PriorityFeeDistributionAccountAlreadyCopied,
-    #[msg("Priority Fee Distribution Account cannot be copied during its own epoch")]
-    PriorityFeeDistributionAccountNotFinalized,
->>>>>>> c66a601f
 }