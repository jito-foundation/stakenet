--- conflicted
+++ resolved
@@ -4,14 +4,10 @@
     IdlBuild,
 };
 
-<<<<<<< HEAD
-use crate::{bitmask::BitMask, constants::MAX_STAKE_BUFFER_VALIDATORS};
-
-=======
->>>>>>> 19f1bf51
 use {
     crate::{
-        constants::TVC_MULTIPLIER,
+        bitmask::BitMask,
+        constants::{MAX_STAKE_BUFFER_VALIDATORS, TVC_MULTIPLIER},
         crds_value::{ContactInfo, LegacyContactInfo, LegacyVersion, Version2},
         errors::ValidatorHistoryError,
         utils::{cast_epoch, find_insert_position, get_max_epoch, get_min_epoch},
