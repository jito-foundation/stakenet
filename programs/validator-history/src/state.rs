--- conflicted
+++ resolved
@@ -1,8 +1,3 @@
-<<<<<<< HEAD
-use std::u64;
-
-=======
->>>>>>> 71504827
 #[cfg(feature = "idl-build")]
 use anchor_lang::idl::{
     types::{IdlEnumVariant, IdlTypeDef, IdlTypeDefTy},
@@ -27,9 +22,6 @@
 };
 
 static_assertions::const_assert_eq!(size_of::<Config>(), 392);
-
-static JITO_LABS_AUTHORITY: Pubkey = pubkey!("GZctHpWXmsZC1YHACTGGcHhYxjdRqQvTpYkb9LMvxDib");
-static TIP_ROUTER_AUTHORITY: Pubkey = pubkey!("8F4jGUmxF36vQ6yabnsxX6AQVXdKBhs8kGSUuRKSg8Xt");
 
 static JITO_LABS_AUTHORITY: Pubkey = pubkey!("GZctHpWXmsZC1YHACTGGcHhYxjdRqQvTpYkb9LMvxDib");
 static TIP_ROUTER_AUTHORITY: Pubkey = pubkey!("8F4jGUmxF36vQ6yabnsxX6AQVXdKBhs8kGSUuRKSg8Xt");
@@ -201,7 +193,6 @@
             vote_account_last_update_slot: u64::MAX,
             mev_earned: u32::MAX,
             merkle_root_upload_authority: MerkleRootUploadAuthority::default(),
-<<<<<<< HEAD
             priority_fee_tips: u64::MAX,
             total_priority_fees: u64::MAX,
             priority_fee_commission: u16::MAX,
@@ -210,9 +201,6 @@
             padding0: [u8::MAX, 2],
             block_data_updated_at_slot: u64::MAX,
             padding1: [u8::MAX; 48],
-=======
-            padding1: [u8::MAX; 84],
->>>>>>> 71504827
         }
     }
 }
@@ -546,7 +534,6 @@
             mev_commission: commission,
             mev_earned,
             merkle_root_upload_authority,
-<<<<<<< HEAD
             ..ValidatorHistoryEntry::default()
         };
         self.history.push(entry);
@@ -586,8 +573,6 @@
             epoch,
             priority_fee_commission: commission,
             priority_fee_tips,
-=======
->>>>>>> 71504827
             ..ValidatorHistoryEntry::default()
         };
         self.history.push(entry);
