{
  "address": "Stewardf95sJbmtcZsyagb2dg4Mo8eVQho8gpECvLx8",
  "metadata": {
    "name": "steward",
    "version": "0.1.0",
    "spec": "0.1.0",
    "description": "Program for permissionlessly managing an SPL Stake Pool"
  },
  "instructions": [
    {
      "name": "add_validator_to_blacklist",
      "docs": [
        "Adds the validator at `index` to the blacklist. It will be instant unstaked and never receive delegations"
      ],
      "discriminator": [
        18,
        30,
        248,
        201,
        28,
        196,
        137,
        118
      ],
      "accounts": [
        {
          "name": "config",
          "writable": true
        },
        {
          "name": "authority",
          "writable": true,
          "signer": true
        }
      ],
      "args": [
        {
          "name": "validator_history_blacklist",
          "type": "u32"
        }
      ]
    },
    {
      "name": "add_validator_to_pool",
      "docs": [
        "Passthrough spl-stake-pool: Add a validator to the pool"
      ],
      "discriminator": [
        181,
        6,
        29,
        25,
        192,
        211,
        190,
        187
      ],
      "accounts": [
        {
          "name": "config"
        },
        {
          "name": "state_account",
          "writable": true
        },
        {
          "name": "stake_pool_program"
        },
        {
          "name": "stake_pool",
          "writable": true
        },
        {
          "name": "reserve_stake",
          "writable": true
        },
        {
          "name": "withdraw_authority"
        },
        {
          "name": "validator_list",
          "writable": true
        },
        {
          "name": "stake_account",
          "writable": true
        },
        {
          "name": "vote_account"
        },
        {
          "name": "rent"
        },
        {
          "name": "clock"
        },
        {
          "name": "stake_history"
        },
        {
          "name": "stake_config"
        },
        {
          "name": "system_program"
        },
        {
          "name": "stake_program"
        },
        {
          "name": "admin",
          "writable": true,
          "signer": true
        }
      ],
      "args": [
        {
          "name": "validator_seed",
          "type": {
            "option": "u32"
          }
        }
      ]
    },
    {
      "name": "auto_add_validator_to_pool",
      "docs": [
        "Adds a validator to the pool if it has a validator history account, matches stake_minimum, and is not yet in the pool"
      ],
      "discriminator": [
        166,
        226,
        7,
        8,
        169,
        239,
        220,
        69
      ],
      "accounts": [
        {
          "name": "config"
        },
        {
          "name": "steward_state",
          "writable": true
        },
        {
          "name": "validator_history_account"
        },
        {
          "name": "stake_pool",
          "writable": true
        },
        {
          "name": "reserve_stake",
          "writable": true
        },
        {
          "name": "withdraw_authority"
        },
        {
          "name": "validator_list",
          "writable": true
        },
        {
          "name": "stake_account",
          "writable": true
        },
        {
          "name": "vote_account"
        },
        {
          "name": "stake_history"
        },
        {
          "name": "stake_config"
        },
        {
          "name": "stake_program"
        },
        {
          "name": "stake_pool_program"
        },
        {
          "name": "system_program"
        },
        {
          "name": "rent"
        },
        {
          "name": "clock"
        }
      ],
      "args": []
    },
    {
      "name": "auto_remove_validator_from_pool",
      "docs": [
        "Removes a validator from the pool if its stake account is inactive or the vote account has closed"
      ],
      "discriminator": [
        65,
        39,
        73,
        213,
        52,
        34,
        181,
        94
      ],
      "accounts": [
        {
          "name": "config"
        },
        {
          "name": "validator_history_account"
        },
        {
          "name": "state_account",
          "writable": true
        },
        {
          "name": "stake_pool",
          "writable": true
        },
        {
          "name": "reserve_stake",
          "writable": true
        },
        {
          "name": "withdraw_authority"
        },
        {
          "name": "validator_list",
          "writable": true
        },
        {
          "name": "stake_account",
          "writable": true
        },
        {
          "name": "transient_stake_account",
          "docs": [
            "Account may not exist yet so no owner check done"
          ],
          "writable": true
        },
        {
          "name": "vote_account"
        },
        {
          "name": "stake_history"
        },
        {
          "name": "stake_config"
        },
        {
          "name": "stake_program"
        },
        {
          "name": "stake_pool_program"
        },
        {
          "name": "system_program"
        },
        {
          "name": "rent"
        },
        {
          "name": "clock"
        }
      ],
      "args": [
        {
          "name": "validator_list_index",
          "type": "u64"
        }
      ]
    },
    {
      "name": "close_steward_accounts",
      "docs": [
        "Closes Steward PDA accounts associated with a given Config (StewardStateAccount, and Staker).",
        "Config is not closed as it is a Keypair, so lamports can simply be withdrawn.",
        "Reclaims lamports to authority"
      ],
      "discriminator": [
        172,
        171,
        212,
        186,
        90,
        10,
        181,
        24
      ],
      "accounts": [
        {
          "name": "config"
        },
        {
          "name": "state_account",
          "writable": true
        },
        {
          "name": "authority",
          "writable": true,
          "signer": true
        }
      ],
      "args": []
    },
    {
      "name": "compute_delegations",
      "docs": [
        "Computes delegation for a validator for the current cycle.",
        "All validators must have delegations computed before stake can be delegated"
      ],
      "discriminator": [
        249,
        138,
        49,
        247,
        69,
        32,
        11,
        175
      ],
      "accounts": [
        {
          "name": "config"
        },
        {
          "name": "state_account",
          "writable": true
        },
        {
          "name": "validator_list"
        }
      ],
      "args": []
    },
    {
      "name": "compute_instant_unstake",
      "docs": [
        "Checks if a validator at `validator_list_index` should be instant unstaked, and marks it if so"
      ],
      "discriminator": [
        172,
        220,
        51,
        183,
        2,
        94,
        253,
        251
      ],
      "accounts": [
        {
          "name": "config"
        },
        {
          "name": "state_account",
          "writable": true
        },
        {
          "name": "validator_history"
        },
        {
          "name": "validator_list"
        },
        {
          "name": "cluster_history"
        }
      ],
      "args": [
        {
          "name": "validator_list_index",
          "type": "u64"
        }
      ]
    },
    {
      "name": "compute_score",
      "docs": [
        "Computes score for a the validator at `validator_list_index` for the current cycle."
      ],
      "discriminator": [
        161,
        101,
        4,
        93,
        120,
        62,
        41,
        20
      ],
      "accounts": [
        {
          "name": "config"
        },
        {
          "name": "state_account",
          "writable": true
        },
        {
          "name": "validator_history"
        },
        {
          "name": "validator_list"
        },
        {
          "name": "cluster_history"
        }
      ],
      "args": [
        {
          "name": "validator_list_index",
          "type": "u64"
        }
      ]
    },
    {
      "name": "decrease_additional_validator_stake",
      "docs": [
        "Passthrough spl-stake-pool: Decrease additional validator stake"
      ],
      "discriminator": [
        90,
        22,
        113,
        73,
        21,
        229,
        33,
        83
      ],
      "accounts": [
        {
          "name": "config"
        },
        {
          "name": "state_account",
          "writable": true
        },
        {
          "name": "validator_history",
          "writable": true
        },
        {
          "name": "vote_account"
        },
        {
          "name": "stake_pool_program"
        },
        {
          "name": "stake_pool"
        },
        {
          "name": "withdraw_authority"
        },
        {
          "name": "validator_list",
          "writable": true
        },
        {
          "name": "reserve_stake",
          "writable": true
        },
        {
          "name": "stake_account",
          "writable": true
        },
        {
          "name": "ephemeral_stake_account",
          "writable": true
        },
        {
          "name": "transient_stake_account",
          "writable": true
        },
        {
          "name": "clock"
        },
        {
          "name": "stake_history"
        },
        {
          "name": "system_program"
        },
        {
          "name": "stake_program"
        },
        {
          "name": "admin",
          "writable": true,
          "signer": true
        }
      ],
      "args": [
        {
          "name": "lamports",
          "type": "u64"
        },
        {
          "name": "transient_seed",
          "type": "u64"
        },
        {
          "name": "ephemeral_seed",
          "type": "u64"
        }
      ]
    },
    {
      "name": "decrease_validator_stake",
      "docs": [
        "Passthrough spl-stake-pool: Decrease validator stake"
      ],
      "discriminator": [
        145,
        203,
        107,
        123,
        71,
        63,
        35,
        225
      ],
      "accounts": [
        {
          "name": "config"
        },
        {
          "name": "state_account",
          "writable": true
        },
        {
          "name": "validator_history",
          "writable": true
        },
        {
          "name": "stake_pool_program"
        },
        {
          "name": "stake_pool",
          "writable": true
        },
        {
          "name": "withdraw_authority"
        },
        {
          "name": "validator_list",
          "writable": true
        },
        {
          "name": "reserve_stake",
          "writable": true
        },
        {
          "name": "stake_account",
          "writable": true
        },
        {
          "name": "transient_stake_account",
          "writable": true
        },
        {
          "name": "vote_account"
        },
        {
          "name": "clock"
        },
        {
          "name": "rent"
        },
        {
          "name": "stake_history"
        },
        {
          "name": "system_program"
        },
        {
          "name": "stake_program"
        },
        {
          "name": "admin",
          "writable": true,
          "signer": true
        }
      ],
      "args": [
        {
          "name": "lamports",
          "type": "u64"
        },
        {
          "name": "transient_seed",
          "type": "u64"
        }
      ]
    },
    {
      "name": "epoch_maintenance",
      "docs": [
        "Housekeeping, run at the start of any new epoch before any other instructions"
      ],
      "discriminator": [
        208,
        225,
        211,
        82,
        219,
        242,
        58,
        200
      ],
      "accounts": [
        {
          "name": "config"
        },
        {
          "name": "state_account",
          "writable": true
        },
        {
          "name": "validator_list"
        },
        {
          "name": "stake_pool"
        }
      ],
      "args": [
        {
          "name": "validator_index_to_remove",
          "type": {
            "option": "u64"
          }
        }
      ]
    },
    {
      "name": "idle",
      "docs": [
        "Idle state, waiting for epoch progress before transitioning to next state"
      ],
      "discriminator": [
        200,
        79,
        16,
        41,
        251,
        91,
        239,
        83
      ],
      "accounts": [
        {
          "name": "config"
        },
        {
          "name": "state_account",
          "writable": true
        },
        {
          "name": "validator_list"
        }
      ],
      "args": []
    },
    {
      "name": "increase_additional_validator_stake",
      "docs": [
        "Passthrough spl-stake-pool: Increase additional validator stake"
      ],
      "discriminator": [
        93,
        136,
        94,
        230,
        32,
        54,
        167,
        242
      ],
      "accounts": [
        {
          "name": "config"
        },
        {
          "name": "state_account",
          "writable": true
        },
        {
          "name": "validator_history",
          "writable": true
        },
        {
          "name": "stake_pool_program"
        },
        {
          "name": "stake_pool"
        },
        {
          "name": "withdraw_authority"
        },
        {
          "name": "validator_list",
          "writable": true
        },
        {
          "name": "reserve_stake",
          "writable": true
        },
        {
          "name": "ephemeral_stake_account",
          "writable": true
        },
        {
          "name": "transient_stake_account",
          "writable": true
        },
        {
          "name": "stake_account"
        },
        {
          "name": "vote_account"
        },
        {
          "name": "clock"
        },
        {
          "name": "stake_history"
        },
        {
          "name": "stake_config"
        },
        {
          "name": "system_program"
        },
        {
          "name": "stake_program"
        },
        {
          "name": "admin",
          "writable": true,
          "signer": true
        }
      ],
      "args": [
        {
          "name": "lamports",
          "type": "u64"
        },
        {
          "name": "transient_seed",
          "type": "u64"
        },
        {
          "name": "ephemeral_seed",
          "type": "u64"
        }
      ]
    },
    {
      "name": "increase_validator_stake",
      "docs": [
        "Passthrough spl-stake-pool: Increase validator stake"
      ],
      "discriminator": [
        5,
        121,
        50,
        243,
        14,
        159,
        97,
        6
      ],
      "accounts": [
        {
          "name": "config"
        },
        {
          "name": "state_account",
          "writable": true
        },
        {
          "name": "validator_history",
          "writable": true
        },
        {
          "name": "stake_pool_program"
        },
        {
          "name": "stake_pool",
          "writable": true
        },
        {
          "name": "withdraw_authority"
        },
        {
          "name": "validator_list",
          "writable": true
        },
        {
          "name": "reserve_stake",
          "writable": true
        },
        {
          "name": "transient_stake_account",
          "writable": true
        },
        {
          "name": "stake_account",
          "writable": true
        },
        {
          "name": "vote_account"
        },
        {
          "name": "clock"
        },
        {
          "name": "rent"
        },
        {
          "name": "stake_history"
        },
        {
          "name": "stake_config"
        },
        {
          "name": "system_program"
        },
        {
          "name": "stake_program"
        },
        {
          "name": "admin",
          "writable": true,
          "signer": true
        }
      ],
      "args": [
        {
          "name": "lamports",
          "type": "u64"
        },
        {
          "name": "transient_seed",
          "type": "u64"
        }
      ]
    },
    {
      "name": "initialize_steward",
      "discriminator": [
        195,
        182,
        16,
        84,
        217,
        58,
        220,
        175
      ],
      "accounts": [
        {
          "name": "config",
          "writable": true,
          "signer": true
        },
        {
          "name": "state_account",
          "writable": true
        },
        {
          "name": "stake_pool",
          "writable": true
        },
        {
          "name": "stake_pool_program"
        },
        {
          "name": "system_program"
        },
        {
          "name": "current_staker",
          "writable": true,
          "signer": true
        }
      ],
      "args": [
        {
          "name": "update_parameters_args",
          "type": {
            "defined": {
              "name": "UpdateParametersArgs"
            }
          }
        }
      ]
    },
    {
      "name": "instant_remove_validator",
      "docs": [
        "When a validator is marked for immediate removal, it needs to be removed before normal functions can continue"
      ],
      "discriminator": [
        119,
        127,
        216,
        135,
        24,
        63,
        229,
        242
      ],
      "accounts": [
        {
          "name": "config"
        },
        {
          "name": "state_account",
          "writable": true
        },
        {
          "name": "validator_list"
        },
        {
          "name": "stake_pool"
        }
      ],
      "args": [
        {
          "name": "validator_index_to_remove",
          "type": "u64"
        }
      ]
    },
    {
      "name": "pause_steward",
      "docs": [
        "Pauses the steward, preventing any further state transitions"
      ],
      "discriminator": [
        214,
        85,
        52,
        67,
        192,
        238,
        178,
        102
      ],
      "accounts": [
        {
          "name": "config",
          "writable": true
        },
        {
          "name": "authority",
          "writable": true,
          "signer": true
        }
      ],
      "args": []
    },
    {
      "name": "realloc_state",
      "docs": [
        "Increases state account by 10KiB each ix until it reaches StewardStateAccount::SIZE"
      ],
      "discriminator": [
        67,
        181,
        233,
        214,
        215,
        148,
        245,
        126
      ],
      "accounts": [
        {
          "name": "state_account",
          "writable": true
        },
        {
          "name": "config"
        },
        {
          "name": "validator_list"
        },
        {
          "name": "system_program"
        },
        {
          "name": "signer",
          "writable": true,
          "signer": true
        }
      ],
      "args": []
    },
    {
      "name": "rebalance",
      "docs": [
        "Increases or decreases stake for a validator at `validator_list_index` to match the target stake,",
        "given constraints on increase/decrease priority, reserve balance, and unstaking caps"
      ],
      "discriminator": [
        108,
        158,
        77,
        9,
        210,
        52,
        88,
        62
      ],
      "accounts": [
        {
          "name": "config"
        },
        {
          "name": "state_account",
          "writable": true
        },
        {
          "name": "validator_history"
        },
        {
          "name": "stake_pool_program"
        },
        {
          "name": "stake_pool"
        },
        {
          "name": "withdraw_authority"
        },
        {
          "name": "validator_list",
          "writable": true
        },
        {
          "name": "reserve_stake",
          "writable": true
        },
        {
          "name": "stake_account",
          "writable": true
        },
        {
          "name": "transient_stake_account",
          "docs": [
            "Account may not exist yet so no owner check done"
          ],
          "writable": true
        },
        {
          "name": "vote_account"
        },
        {
          "name": "clock"
        },
        {
          "name": "rent"
        },
        {
          "name": "stake_history"
        },
        {
          "name": "stake_config"
        },
        {
          "name": "system_program"
        },
        {
          "name": "stake_program"
        }
      ],
      "args": [
        {
          "name": "validator_list_index",
          "type": "u64"
        }
      ]
    },
    {
      "name": "remove_validator_from_blacklist",
      "docs": [
        "Removes the validator at `index` from the blacklist"
      ],
      "discriminator": [
        253,
        48,
        101,
        237,
        109,
        14,
        153,
        208
      ],
      "accounts": [
        {
          "name": "config",
          "writable": true
        },
        {
          "name": "authority",
          "writable": true,
          "signer": true
        }
      ],
      "args": [
        {
          "name": "validator_history_blacklist",
          "type": "u32"
        }
      ]
    },
    {
      "name": "remove_validator_from_pool",
      "docs": [
        "Passthrough spl-stake-pool: Remove a validator from the pool"
      ],
      "discriminator": [
        161,
        32,
        213,
        239,
        221,
        15,
        181,
        114
      ],
      "accounts": [
        {
          "name": "config"
        },
        {
          "name": "state_account",
          "writable": true
        },
        {
          "name": "stake_pool_program"
        },
        {
          "name": "stake_pool",
          "writable": true
        },
        {
          "name": "withdraw_authority"
        },
        {
          "name": "validator_list",
          "writable": true
        },
        {
          "name": "stake_account",
          "writable": true
        },
        {
          "name": "transient_stake_account",
          "writable": true
        },
        {
          "name": "clock"
        },
        {
          "name": "system_program"
        },
        {
          "name": "stake_program"
        },
        {
          "name": "admin",
          "writable": true,
          "signer": true
        }
      ],
      "args": [
        {
          "name": "validator_list_index",
          "type": "u64"
        }
      ]
    },
    {
      "name": "reset_steward_state",
      "docs": [
        "Resets steward state account to its initial state."
      ],
      "discriminator": [
        84,
        248,
        158,
        46,
        200,
        205,
        234,
        86
      ],
      "accounts": [
        {
          "name": "state_account",
          "writable": true
        },
        {
          "name": "config"
        },
        {
          "name": "stake_pool"
        },
        {
          "name": "validator_list"
        },
        {
          "name": "authority",
          "writable": true,
          "signer": true
        }
      ],
      "args": []
    },
    {
      "name": "resume_steward",
      "docs": [
        "Resumes the steward, allowing state transitions to continue"
      ],
      "discriminator": [
        25,
        71,
        153,
        183,
        197,
        197,
        187,
        3
      ],
      "accounts": [
        {
          "name": "config",
          "writable": true
        },
        {
          "name": "authority",
          "writable": true,
          "signer": true
        }
      ],
      "args": []
    },
    {
      "name": "set_new_authority",
      "discriminator": [
        94,
        40,
        220,
        124,
        122,
        142,
        142,
        98
      ],
      "accounts": [
        {
          "name": "config",
          "writable": true
        },
        {
          "name": "new_authority"
        },
        {
          "name": "admin",
          "writable": true,
          "signer": true
        }
      ],
      "args": [
        {
          "name": "authority_type",
          "type": {
            "defined": {
              "name": "AuthorityType"
            }
          }
        }
      ]
    },
    {
      "name": "set_preferred_validator",
      "docs": [
        "Passthrough spl-stake-pool: Set the preferred validator"
      ],
      "discriminator": [
        114,
        42,
        19,
        98,
        212,
        97,
        109,
        13
      ],
      "accounts": [
        {
          "name": "config"
        },
        {
          "name": "state_account",
          "writable": true
        },
        {
          "name": "stake_pool_program"
        },
        {
          "name": "stake_pool",
          "writable": true
        },
        {
          "name": "validator_list"
        },
        {
          "name": "admin",
          "writable": true,
          "signer": true
        }
      ],
      "args": [
        {
          "name": "validator_type",
          "type": {
            "defined": {
              "name": "PreferredValidatorType"
            }
          }
        },
        {
          "name": "validator",
          "type": {
            "option": "pubkey"
          }
        }
      ]
    },
    {
      "name": "set_staker",
      "docs": [
        "Passthrough spl-stake-pool: Set the staker for the pool"
      ],
      "discriminator": [
        149,
        203,
        114,
        28,
        80,
        138,
        17,
        131
      ],
      "accounts": [
        {
          "name": "config"
        },
        {
          "name": "state_account",
          "writable": true
        },
        {
          "name": "stake_pool_program"
        },
        {
          "name": "stake_pool",
          "writable": true
        },
        {
          "name": "new_staker"
        },
        {
          "name": "admin",
          "writable": true,
          "signer": true
        }
      ],
      "args": []
    },
    {
      "name": "update_parameters",
      "docs": [
        "For parameters that are present in args, the instruction checks that they are within sensible bounds and saves them to config struct"
      ],
      "discriminator": [
        116,
        107,
        24,
        207,
        101,
        49,
        213,
        77
      ],
      "accounts": [
        {
          "name": "config",
          "writable": true
        },
        {
          "name": "authority",
          "writable": true,
          "signer": true
        }
      ],
      "args": [
        {
          "name": "update_parameters_args",
          "type": {
            "defined": {
              "name": "UpdateParametersArgs"
            }
          }
        }
      ]
    }
  ],
  "accounts": [
    {
      "name": "ClusterHistory",
      "discriminator": [
        41,
        154,
        241,
        80,
        135,
        88,
        85,
        252
      ]
    },
    {
      "name": "Config",
      "discriminator": [
        155,
        12,
        170,
        224,
        30,
        250,
        204,
        130
      ]
    },
    {
      "name": "StewardStateAccount",
      "discriminator": [
        55,
        216,
        46,
        49,
        148,
        67,
        228,
        29
      ]
    },
    {
      "name": "ValidatorHistory",
      "discriminator": [
        205,
        25,
        8,
        221,
        253,
        131,
        2,
        146
      ]
    }
  ],
  "events": [
    {
      "name": "AutoAddValidatorEvent",
      "discriminator": [
        123,
        65,
        239,
        15,
        82,
        216,
        206,
        28
      ]
    },
    {
      "name": "AutoRemoveValidatorEvent",
      "discriminator": [
        211,
        46,
        52,
        163,
        17,
        38,
        197,
        186
      ]
    },
    {
      "name": "DecreaseComponents",
      "discriminator": [
        129,
        8,
        124,
        12,
        11,
        140,
        0,
        8
      ]
    },
    {
      "name": "EpochMaintenanceEvent",
      "discriminator": [
        255,
        149,
        70,
        161,
        199,
        176,
        9,
        42
      ]
    },
    {
      "name": "InstantUnstakeComponents",
      "discriminator": [
        217,
        80,
        196,
        114,
        226,
        11,
        127,
        77
      ]
    },
    {
      "name": "RebalanceEvent",
      "discriminator": [
        120,
        27,
        117,
        235,
        104,
        42,
        132,
        75
      ]
    },
    {
      "name": "ScoreComponents",
      "discriminator": [
        218,
        204,
        53,
        7,
        22,
        2,
        217,
        251
      ]
    },
    {
      "name": "StateTransition",
      "discriminator": [
        106,
        9,
        120,
        247,
        169,
        106,
        206,
        233
      ]
    }
  ],
  "errors": [
    {
      "code": 6000,
      "name": "InvalidAuthorityType",
      "msg": "Invalid set authority type: 0: SetAdmin, 1: SetBlacklistAuthority, 2: SetParametersAuthority"
    },
    {
      "code": 6001,
      "name": "ScoringNotComplete",
      "msg": "Scoring must be completed before any other steps can be taken"
    },
    {
      "code": 6002,
      "name": "ValidatorNotInList",
      "msg": "Validator does not exist at the ValidatorList index provided"
    },
    {
      "code": 6003,
      "name": "Unauthorized",
      "msg": "Unauthorized to perform this action"
    },
    {
      "code": 6004,
      "name": "BitmaskOutOfBounds",
      "msg": "Bitmask index out of bounds"
    },
    {
      "code": 6005,
      "name": "InvalidState",
      "msg": "Invalid state"
    },
    {
      "code": 6006,
      "name": "StakeStateIsNotStake",
      "msg": "Stake state is not Stake"
    },
    {
      "code": 6007,
      "name": "ValidatorBelowStakeMinimum",
      "msg": "Validator not eligible to be added to the pool. Must meet stake minimum"
    },
    {
      "code": 6008,
      "name": "ValidatorBelowLivenessMinimum",
      "msg": "Validator not eligible to be added to the pool. Must meet recent voting minimum"
    },
    {
      "code": 6009,
      "name": "VoteHistoryNotRecentEnough",
      "msg": "Validator History vote data not recent enough to be used for scoring. Must be updated this epoch"
    },
    {
      "code": 6010,
      "name": "StakeHistoryNotRecentEnough",
      "msg": "Validator History stake data not recent enough to be used for scoring. Must be updated this epoch"
    },
    {
      "code": 6011,
      "name": "ClusterHistoryNotRecentEnough",
      "msg": "Cluster History data not recent enough to be used for scoring. Must be updated this epoch"
    },
    {
      "code": 6012,
      "name": "StateMachinePaused",
      "msg": "Steward State Machine is paused. No state machine actions can be taken"
    },
    {
      "code": 6013,
      "name": "InvalidParameterValue",
      "msg": "Config parameter is out of range or otherwise invalid"
    },
    {
      "code": 6014,
      "name": "InstantUnstakeNotReady",
      "msg": "Instant unstake cannot be performed yet."
    },
    {
      "code": 6015,
      "name": "ValidatorIndexOutOfBounds",
      "msg": "Validator index out of bounds of state machine"
    },
    {
      "code": 6016,
      "name": "ValidatorListTypeMismatch",
      "msg": "ValidatorList account type mismatch"
    },
    {
      "code": 6017,
      "name": "ArithmeticError",
      "msg": "An operation caused an overflow/underflow"
    },
    {
      "code": 6018,
      "name": "ValidatorNotRemovable",
      "msg": "Validator not eligible for removal. Must be delinquent or have closed vote account"
    },
    {
      "code": 6019,
      "name": "ValidatorMarkedActive",
      "msg": "Validator was marked active when it should be deactivating"
    },
    {
      "code": 6020,
      "name": "MaxValidatorsReached",
      "msg": "Max validators reached"
    },
    {
      "code": 6021,
      "name": "EpochMaintenanceNotComplete",
      "msg": "Epoch Maintenance must be called before continuing"
    },
    {
      "code": 6022,
      "name": "StakePoolNotUpdated",
      "msg": "The stake pool must be updated before continuing"
    },
    {
      "code": 6023,
      "name": "EpochMaintenanceAlreadyComplete",
      "msg": "Epoch Maintenance has already been completed"
    },
    {
      "code": 6024,
      "name": "ValidatorsNeedToBeRemoved",
      "msg": "Validators are marked for immediate removal"
    },
    {
      "code": 6025,
      "name": "ValidatorNotMarkedForRemoval",
      "msg": "Validator not marked for removal"
    },
    {
      "code": 6026,
      "name": "ValidatorsHaveNotBeenRemoved",
      "msg": "Validators have not been removed"
    },
    {
      "code": 6027,
      "name": "ListStateMismatch",
      "msg": "Validator List count does not match state machine"
    },
    {
      "code": 6028,
      "name": "VoteAccountDoesNotMatch",
      "msg": "Vote account does not match"
    },
    {
      "code": 6029,
      "name": "ValidatorNeedsToBeMarkedForRemoval",
      "msg": "Validator needs to be marked for removal"
    }
  ],
  "types": [
    {
      "name": "AuthorityType",
      "type": {
        "kind": "enum",
        "variants": [
          {
            "name": "SetAdmin",
            "fields": [
              {
                "name": "SetAdmin",
                "type": {
                  "option": "u8"
                }
              }
            ]
          },
          {
            "name": "SetBlacklistAuthority",
            "fields": [
              {
                "name": "SetBlacklistAuthority",
                "type": {
                  "option": "u8"
                }
              }
            ]
          },
          {
            "name": "SetParameterAuthority",
            "fields": [
              {
                "name": "SetParameterAuthority",
                "type": {
                  "option": "u8"
                }
              }
            ]
          }
        ]
      }
    },
    {
      "name": "AutoAddValidatorEvent",
      "type": {
        "kind": "struct",
        "fields": [
          {
            "name": "validator_list_index",
            "type": "u64"
          },
          {
            "name": "vote_account",
            "type": "pubkey"
          }
        ]
      }
    },
    {
      "name": "AutoRemoveValidatorEvent",
      "type": {
        "kind": "struct",
        "fields": [
          {
            "name": "validator_list_index",
            "type": "u64"
          },
          {
            "name": "vote_account",
            "type": "pubkey"
          },
          {
            "name": "vote_account_closed",
            "type": "bool"
          },
          {
            "name": "stake_account_deactivated",
            "type": "bool"
          },
          {
            "name": "marked_for_immediate_removal",
            "type": "bool"
          }
        ]
      }
    },
    {
      "name": "BitMask",
      "docs": [
        "Data structure used to efficiently pack a binary array, primarily used to store all validators.",
        "Each validator has an index (its index in the spl_stake_pool::ValidatorList), corresponding to a bit in the bitmask.",
        "When an operation is executed on a validator, the bit corresponding to that validator's index is set to 1.",
        "When all bits are 1, the operation is complete."
      ],
      "serialization": "bytemuck",
      "repr": {
        "kind": "c"
      },
      "type": {
        "kind": "struct",
        "fields": [
          {
            "name": "values",
            "type": {
              "array": [
                "u64",
                79
              ]
            }
          }
        ]
      }
    },
    {
      "name": "CircBuf",
      "serialization": "bytemuck",
      "repr": {
        "kind": "c"
      },
      "type": {
        "kind": "struct",
        "fields": [
          {
            "name": "idx",
            "type": "u64"
          },
          {
            "name": "is_empty",
            "type": "u8"
          },
          {
            "name": "padding",
            "type": {
              "array": [
                "u8",
                7
              ]
            }
          },
          {
            "name": "arr",
            "type": {
              "array": [
                {
                  "defined": {
                    "name": "ValidatorHistoryEntry"
                  }
                },
                512
              ]
            }
          }
        ]
      }
    },
    {
      "name": "CircBufCluster",
      "serialization": "bytemuck",
      "repr": {
        "kind": "c"
      },
      "type": {
        "kind": "struct",
        "fields": [
          {
            "name": "idx",
            "type": "u64"
          },
          {
            "name": "is_empty",
            "type": "u8"
          },
          {
            "name": "padding",
            "type": {
              "array": [
                "u8",
                7
              ]
            }
          },
          {
            "name": "arr",
            "type": {
              "array": [
                {
                  "defined": {
                    "name": "ClusterHistoryEntry"
                  }
                },
                512
              ]
            }
          }
        ]
      }
    },
    {
      "name": "ClientVersion",
      "serialization": "bytemuck",
      "repr": {
        "kind": "c"
      },
      "type": {
        "kind": "struct",
        "fields": [
          {
            "name": "major",
            "type": "u8"
          },
          {
            "name": "minor",
            "type": "u8"
          },
          {
            "name": "patch",
            "type": "u16"
          }
        ]
      }
    },
    {
      "name": "ClusterHistory",
      "serialization": "bytemuck",
      "repr": {
        "kind": "c"
      },
      "type": {
        "kind": "struct",
        "fields": [
          {
            "name": "struct_version",
            "type": "u64"
          },
          {
            "name": "bump",
            "type": "u8"
          },
          {
            "name": "_padding0",
            "type": {
              "array": [
                "u8",
                7
              ]
            }
          },
          {
            "name": "cluster_history_last_update_slot",
            "type": "u64"
          },
          {
            "name": "_padding1",
            "type": {
              "array": [
                "u8",
                232
              ]
            }
          },
          {
            "name": "history",
            "type": {
              "defined": {
                "name": "CircBufCluster"
              }
            }
          }
        ]
      }
    },
    {
      "name": "ClusterHistoryEntry",
      "serialization": "bytemuck",
      "repr": {
        "kind": "c"
      },
      "type": {
        "kind": "struct",
        "fields": [
          {
            "name": "total_blocks",
            "type": "u32"
          },
          {
            "name": "epoch",
            "type": "u16"
          },
          {
            "name": "padding0",
            "type": {
              "array": [
                "u8",
                2
              ]
            }
          },
          {
            "name": "epoch_start_timestamp",
            "type": "u64"
          },
          {
            "name": "padding",
            "type": {
              "array": [
                "u8",
                240
              ]
            }
          }
        ]
      }
    },
    {
      "name": "Config",
      "docs": [
        "Config is a user-provided keypair.",
        "This is so there can be multiple configs per stake pool, and one party can't",
        "squat a config address for another party's stake pool."
      ],
      "serialization": "bytemuck",
      "repr": {
        "kind": "c"
      },
      "type": {
        "kind": "struct",
        "fields": [
          {
            "name": "stake_pool",
            "docs": [
              "SPL Stake Pool address that this program is managing"
            ],
            "type": "pubkey"
          },
          {
            "name": "validator_list",
            "docs": [
              "Validator List"
            ],
            "type": "pubkey"
          },
          {
            "name": "admin",
            "docs": [
              "Admin",
              "- Update the `parameters_authority`",
              "- Update the `blacklist_authority`",
              "- Can call SPL Passthrough functions",
              "- Can pause/reset the state machine"
            ],
            "type": "pubkey"
          },
          {
            "name": "parameters_authority",
            "docs": [
              "Parameters Authority",
              "- Can update steward parameters"
            ],
            "type": "pubkey"
          },
          {
            "name": "blacklist_authority",
            "docs": [
              "Blacklist Authority",
              "- Can add to the blacklist",
              "- Can remove from the blacklist"
            ],
            "type": "pubkey"
          },
          {
            "name": "validator_history_blacklist",
            "docs": [
              "Bitmask representing index of validators that are not allowed delegation",
              "NOTE: This is indexed off of the validator history, NOT the validator list"
            ],
            "type": {
              "defined": {
                "name": "LargeBitMask"
              }
            }
          },
          {
            "name": "parameters",
            "docs": [
              "Parameters for scoring, delegation, and state machine"
            ],
            "type": {
              "defined": {
                "name": "Parameters"
              }
            }
          },
          {
            "name": "paused",
            "docs": [
              "Halts any state machine progress"
            ],
            "type": {
              "defined": {
                "name": "U8Bool"
              }
            }
          },
          {
            "name": "_padding",
            "docs": [
              "Padding for future governance parameters"
            ],
            "type": {
              "array": [
                "u8",
                1023
              ]
            }
          }
        ]
      }
    },
    {
      "name": "DecreaseComponents",
      "type": {
        "kind": "struct",
        "fields": [
          {
            "name": "scoring_unstake_lamports",
            "type": "u64"
          },
          {
            "name": "instant_unstake_lamports",
            "type": "u64"
          },
          {
            "name": "stake_deposit_unstake_lamports",
            "type": "u64"
          },
          {
            "name": "total_unstake_lamports",
            "type": "u64"
          }
        ]
      }
    },
    {
      "name": "Delegation",
      "serialization": "bytemuck",
      "repr": {
        "kind": "c"
      },
      "type": {
        "kind": "struct",
        "fields": [
          {
            "name": "numerator",
            "type": "u32"
          },
          {
            "name": "denominator",
            "type": "u32"
          }
        ]
      }
    },
    {
      "name": "EpochMaintenanceEvent",
      "type": {
        "kind": "struct",
        "fields": [
          {
            "name": "validator_index_to_remove",
            "type": {
              "option": "u64"
            }
          },
          {
            "name": "validator_list_length",
            "type": "u64"
          },
          {
            "name": "num_pool_validators",
            "type": "u64"
          },
          {
            "name": "validators_to_remove",
            "type": "u64"
          },
          {
            "name": "validators_to_add",
            "type": "u64"
          },
          {
            "name": "maintenance_complete",
            "type": "bool"
          }
        ]
      }
    },
    {
      "name": "InstantUnstakeComponents",
      "type": {
        "kind": "struct",
        "fields": [
          {
            "name": "instant_unstake",
            "docs": [
              "Aggregate of all checks"
            ],
            "type": "bool"
          },
          {
            "name": "delinquency_check",
            "docs": [
              "Checks if validator has missed > instant_unstake_delinquency_threshold_ratio of votes this epoch"
            ],
            "type": "bool"
          },
          {
            "name": "commission_check",
            "docs": [
              "Checks if validator has increased commission > commission_threshold"
            ],
            "type": "bool"
          },
          {
            "name": "mev_commission_check",
            "docs": [
              "Checks if validator has increased MEV commission > mev_commission_bps_threshold"
            ],
            "type": "bool"
          },
          {
            "name": "is_blacklisted",
            "docs": [
              "Checks if validator was added to blacklist"
            ],
            "type": "bool"
          },
          {
            "name": "vote_account",
            "type": "pubkey"
          },
          {
            "name": "epoch",
            "type": "u16"
          }
        ]
      }
    },
    {
      "name": "LargeBitMask",
      "docs": [
        "Data structure used to efficiently pack a binary array, primarily used to store all validators.",
        "Each validator has an index (its index in the spl_stake_pool::ValidatorList), corresponding to a bit in the bitmask.",
        "When an operation is executed on a validator, the bit corresponding to that validator's index is set to 1.",
        "When all bits are 1, the operation is complete."
      ],
      "serialization": "bytemuck",
      "repr": {
        "kind": "c"
      },
      "type": {
        "kind": "struct",
        "fields": [
          {
            "name": "values",
            "type": {
              "array": [
                "u64",
                313
              ]
            }
          }
        ]
      }
    },
    {
      "name": "Parameters",
      "serialization": "bytemuck",
      "repr": {
        "kind": "c"
      },
      "type": {
        "kind": "struct",
        "fields": [
          {
            "name": "mev_commission_range",
            "docs": [
              "Number of epochs to consider for MEV commission"
            ],
            "type": "u16"
          },
          {
            "name": "epoch_credits_range",
            "docs": [
              "Number of epochs to consider for epoch credits"
            ],
            "type": "u16"
          },
          {
            "name": "commission_range",
            "docs": [
              "Number of epochs to consider for commission"
            ],
            "type": "u16"
          },
          {
            "name": "mev_commission_bps_threshold",
            "docs": [
              "Highest MEV commission rate allowed in bps"
            ],
            "type": "u16"
          },
          {
            "name": "scoring_delinquency_threshold_ratio",
            "docs": [
              "Proportion of delinquent slots to total slots to trigger delinquency measurement in scoring"
            ],
            "type": "f64"
          },
          {
            "name": "instant_unstake_delinquency_threshold_ratio",
            "docs": [
              "Proportion of delinquent slots to total slots to trigger instant unstake"
            ],
            "type": "f64"
          },
          {
            "name": "commission_threshold",
            "docs": [
              "Highest commission rate allowed in commission_range epochs, in percent"
            ],
            "type": "u8"
          },
          {
            "name": "historical_commission_threshold",
            "docs": [
              "Highest commission rate allowed in tracked history"
            ],
            "type": "u8"
          },
          {
            "name": "_padding_0",
            "docs": [
              "Required so that the struct is 8-byte aligned",
              "https://doc.rust-lang.org/reference/type-layout.html#reprc-structs"
            ],
            "type": {
              "array": [
                "u8",
                6
              ]
            }
          },
          {
            "name": "num_delegation_validators",
            "docs": [
              "Number of validators to delegate to"
            ],
            "type": "u32"
          },
          {
            "name": "scoring_unstake_cap_bps",
            "docs": [
              "Maximum amount of the pool to be unstaked in a cycle for scoring (in basis points)"
            ],
            "type": "u32"
          },
          {
            "name": "instant_unstake_cap_bps",
            "type": "u32"
          },
          {
            "name": "stake_deposit_unstake_cap_bps",
            "docs": [
              "Maximum amount of the pool to be unstaked in a cycle from stake deposits (in basis points)"
            ],
            "type": "u32"
          },
          {
            "name": "compute_score_slot_range",
            "docs": [
              "Number of slots that scoring must be completed in"
            ],
            "type": "u64"
          },
          {
            "name": "instant_unstake_epoch_progress",
            "docs": [
              "Progress in epoch before instant unstake is allowed"
            ],
            "type": "f64"
          },
          {
            "name": "instant_unstake_inputs_epoch_progress",
            "docs": [
              "Validator history copy_vote_account and Cluster History must be updated past this epoch progress before calculating instant unstake"
            ],
            "type": "f64"
          },
          {
            "name": "num_epochs_between_scoring",
            "docs": [
              "Number of epochs a given validator set will be delegated to before recomputing scores"
            ],
            "type": "u64"
          },
          {
            "name": "minimum_stake_lamports",
            "docs": [
              "Minimum stake required to be added to pool ValidatorList and eligible for delegation"
            ],
            "type": "u64"
          },
          {
            "name": "minimum_voting_epochs",
            "docs": [
              "Minimum epochs voting required to be in the pool ValidatorList and eligible for delegation"
            ],
            "type": "u64"
          },
          {
            "name": "_padding_1",
            "type": {
              "array": [
                "u64",
                32
              ]
            }
          }
        ]
      }
    },
    {
      "name": "PreferredValidatorType",
      "type": {
        "kind": "enum",
        "variants": [
          {
            "name": "Deposit"
          },
          {
            "name": "Withdraw"
          }
        ]
      }
    },
    {
      "name": "RebalanceEvent",
      "type": {
        "kind": "struct",
        "fields": [
          {
            "name": "vote_account",
            "type": "pubkey"
          },
          {
            "name": "epoch",
            "type": "u16"
          },
          {
            "name": "rebalance_type_tag",
            "type": {
              "defined": {
                "name": "RebalanceTypeTag"
              }
            }
          },
          {
            "name": "increase_lamports",
            "type": "u64"
          },
          {
            "name": "decrease_components",
            "type": {
              "defined": {
                "name": "DecreaseComponents"
              }
            }
          }
        ]
      }
    },
    {
      "name": "RebalanceTypeTag",
      "type": {
        "kind": "enum",
        "variants": [
          {
            "name": "None"
          },
          {
            "name": "Increase"
          },
          {
            "name": "Decrease"
          }
        ]
      }
    },
    {
      "name": "ScoreComponents",
      "type": {
        "kind": "struct",
        "fields": [
          {
            "name": "score",
            "docs": [
              "Product of all scoring components"
            ],
            "type": "f64"
          },
          {
            "name": "yield_score",
            "docs": [
              "vote_credits_ratio * (1 - commission)"
            ],
            "type": "f64"
          },
          {
            "name": "mev_commission_score",
            "docs": [
              "If max mev commission in mev_commission_range epochs is less than threshold, score is 1.0, else 0"
            ],
            "type": "f64"
          },
          {
            "name": "blacklisted_score",
            "docs": [
              "If validator is blacklisted, score is 0.0, else 1.0"
            ],
            "type": "f64"
          },
          {
            "name": "superminority_score",
            "docs": [
              "If validator is not in the superminority, score is 1.0, else 0.0"
            ],
            "type": "f64"
          },
          {
            "name": "delinquency_score",
            "docs": [
              "If delinquency is not > threshold in any epoch, score is 1.0, else 0.0"
            ],
            "type": "f64"
          },
          {
            "name": "running_jito_score",
            "docs": [
              "If validator has a mev commission in the last 10 epochs, score is 1.0, else 0.0"
            ],
            "type": "f64"
          },
          {
            "name": "commission_score",
            "docs": [
              "If max commission in commission_range epochs is less than commission_threshold, score is 1.0, else 0.0"
            ],
            "type": "f64"
          },
          {
            "name": "historical_commission_score",
            "docs": [
              "If max commission in all validator history epochs is less than historical_commission_threshold, score is 1.0, else 0.0"
            ],
            "type": "f64"
          },
          {
            "name": "vote_credits_ratio",
            "docs": [
              "Average vote credits in last epoch_credits_range epochs / average blocks in last epoch_credits_range epochs",
              "Excluding current epoch"
            ],
            "type": "f64"
          },
          {
            "name": "vote_account",
            "type": "pubkey"
          },
          {
            "name": "epoch",
            "type": "u16"
          }
        ]
      }
    },
    {
      "name": "StateTransition",
      "type": {
        "kind": "struct",
        "fields": [
          {
            "name": "epoch",
            "type": "u64"
          },
          {
            "name": "slot",
            "type": "u64"
          },
          {
            "name": "previous_state",
            "type": "string"
          },
          {
            "name": "new_state",
            "type": "string"
          }
        ]
      }
    },
    {
      "name": "StewardState",
      "docs": [
        "Tracks state of the stake pool.",
        "Follow state transitions here:",
        "https://github.com/jito-foundation/stakenet/blob/master/programs/steward/state-machine-diagram.png"
      ],
      "serialization": "bytemuck",
      "repr": {
        "kind": "c"
      },
      "type": {
        "kind": "struct",
        "fields": [
          {
            "name": "state_tag",
            "docs": [
              "Current state of the Steward"
            ],
            "type": {
              "defined": {
                "name": "StewardStateEnum"
              }
            }
          },
          {
            "name": "validator_lamport_balances",
            "docs": [
              "Internal lamport balance of each validator, used to track stake deposits that need to be unstaked,",
              "so not always equal to the stake account balance."
            ],
            "type": {
              "array": [
                "u64",
                5000
              ]
            }
          },
          {
            "name": "scores",
            "docs": [
              "Overall score of validator, used to determine delegates and order for delegation."
            ],
            "type": {
              "array": [
                "u32",
                5000
              ]
            }
          },
          {
            "name": "sorted_score_indices",
            "docs": [
              "Indices of validators, sorted by score descending"
            ],
            "type": {
              "array": [
                "u16",
                5000
              ]
            }
          },
          {
            "name": "yield_scores",
            "docs": [
              "Yield component of the score. Used as secondary priority, to determine order for unstaking."
            ],
            "type": {
              "array": [
                "u32",
                5000
              ]
            }
          },
          {
            "name": "sorted_yield_score_indices",
            "docs": [
              "Indices of validators, sorted by yield score descending"
            ],
            "type": {
              "array": [
                "u16",
                5000
              ]
            }
          },
          {
            "name": "delegations",
            "docs": [
              "Target share of pool represented as a proportion, indexed by spl_stake_pool::ValidatorList index"
            ],
            "type": {
              "array": [
                {
                  "defined": {
                    "name": "Delegation"
                  }
                },
                5000
              ]
            }
          },
          {
            "name": "instant_unstake",
            "docs": [
              "Each bit represents a validator, true if validator should be unstaked"
            ],
            "type": {
              "defined": {
                "name": "BitMask"
              }
            }
          },
          {
            "name": "progress",
            "docs": [
              "Tracks progress of states that require one instruction per validator"
            ],
            "type": {
              "defined": {
                "name": "BitMask"
              }
            }
          },
          {
<<<<<<< HEAD
            "name": "validators_to_remove",
            "docs": [
              "Marks a validator for removal after `remove_validator_from_pool` has been called on the stake pool",
              "This is cleaned up in the next epoch"
=======
            "name": "validators_for_immediate_removal",
            "docs": [
              "Marks a validator for immediate removal after `remove_validator_from_pool` has been called on the stake pool",
              "This happens when a validator is able to be removed within the same epoch as it was marked"
>>>>>>> 8135f267
            ],
            "type": {
              "defined": {
                "name": "BitMask"
              }
            }
          },
          {
<<<<<<< HEAD
            "name": "validators_for_immediate_removal",
            "docs": [
              "Marks a validator for immediate removal after `remove_validator_from_pool` has been called on the stake pool",
              "This happens when a validator is able to be removed within the same epoch as it was marked"
=======
            "name": "validators_to_remove",
            "docs": [
              "Marks a validator for removal after `remove_validator_from_pool` has been called on the stake pool",
              "This is cleaned up in the next epoch"
>>>>>>> 8135f267
            ],
            "type": {
              "defined": {
                "name": "BitMask"
              }
            }
          },
          {
            "name": "start_computing_scores_slot",
            "docs": [
              "Slot of the first ComputeScores instruction in the current cycle"
            ],
            "type": "u64"
          },
          {
            "name": "current_epoch",
            "docs": [
              "Internal current epoch, for tracking when epoch has changed"
            ],
            "type": "u64"
          },
          {
            "name": "next_cycle_epoch",
            "docs": [
              "Next cycle start"
            ],
            "type": "u64"
          },
          {
            "name": "num_pool_validators",
            "docs": [
              "Number of validators in the stake pool, used to determine the number of validators to be scored.",
              "Updated at the start of each cycle and when validators are removed."
            ],
            "type": "u64"
          },
          {
            "name": "scoring_unstake_total",
            "docs": [
              "Total lamports that have been due to scoring this cycle"
            ],
            "type": "u64"
          },
          {
            "name": "instant_unstake_total",
            "docs": [
              "Total lamports that have been due to instant unstaking this cycle"
            ],
            "type": "u64"
          },
          {
            "name": "stake_deposit_unstake_total",
            "docs": [
              "Total lamports that have been due to stake deposits this cycle"
            ],
            "type": "u64"
          },
          {
            "name": "status_flags",
            "docs": [
              "Flags to track state transitions and operations"
            ],
            "type": "u32"
          },
          {
            "name": "validators_added",
            "docs": [
              "Number of validators added to the pool in the current cycle"
            ],
            "type": "u16"
          },
          {
            "name": "_padding0",
            "docs": [
              "Future state and #[repr(C)] alignment"
            ],
            "type": {
              "array": [
                "u8",
                40002
              ]
            }
          }
        ]
      }
    },
    {
      "name": "StewardStateAccount",
      "serialization": "bytemuck",
      "repr": {
        "kind": "c"
      },
      "type": {
        "kind": "struct",
        "fields": [
          {
            "name": "state",
            "type": {
              "defined": {
                "name": "StewardState"
              }
            }
          },
          {
            "name": "is_initialized",
            "type": {
              "defined": {
                "name": "U8Bool"
              }
            }
          },
          {
            "name": "bump",
            "type": "u8"
          },
          {
            "name": "_padding",
            "type": {
              "array": [
                "u8",
                6
              ]
            }
          }
        ]
      }
    },
    {
      "name": "StewardStateEnum",
      "type": {
        "kind": "enum",
        "variants": [
          {
            "name": "ComputeScores"
          },
          {
            "name": "ComputeDelegations"
          },
          {
            "name": "Idle"
          },
          {
            "name": "ComputeInstantUnstake"
          },
          {
            "name": "Rebalance"
          }
        ]
      }
    },
    {
      "name": "U8Bool",
      "docs": [
        "A boolean type stored as a u8."
      ],
      "serialization": "bytemuck",
      "repr": {
        "kind": "c"
      },
      "type": {
        "kind": "struct",
        "fields": [
          {
            "name": "value",
            "type": "u8"
          }
        ]
      }
    },
    {
      "name": "UpdateParametersArgs",
      "type": {
        "kind": "struct",
        "fields": [
          {
            "name": "mev_commission_range",
            "type": {
              "option": "u16"
            }
          },
          {
            "name": "epoch_credits_range",
            "type": {
              "option": "u16"
            }
          },
          {
            "name": "commission_range",
            "type": {
              "option": "u16"
            }
          },
          {
            "name": "scoring_delinquency_threshold_ratio",
            "type": {
              "option": "f64"
            }
          },
          {
            "name": "instant_unstake_delinquency_threshold_ratio",
            "type": {
              "option": "f64"
            }
          },
          {
            "name": "mev_commission_bps_threshold",
            "type": {
              "option": "u16"
            }
          },
          {
            "name": "commission_threshold",
            "type": {
              "option": "u8"
            }
          },
          {
            "name": "historical_commission_threshold",
            "type": {
              "option": "u8"
            }
          },
          {
            "name": "num_delegation_validators",
            "type": {
              "option": "u32"
            }
          },
          {
            "name": "scoring_unstake_cap_bps",
            "type": {
              "option": "u32"
            }
          },
          {
            "name": "instant_unstake_cap_bps",
            "type": {
              "option": "u32"
            }
          },
          {
            "name": "stake_deposit_unstake_cap_bps",
            "type": {
              "option": "u32"
            }
          },
          {
            "name": "instant_unstake_epoch_progress",
            "type": {
              "option": "f64"
            }
          },
          {
            "name": "compute_score_slot_range",
            "type": {
              "option": "u64"
            }
          },
          {
            "name": "instant_unstake_inputs_epoch_progress",
            "type": {
              "option": "f64"
            }
          },
          {
            "name": "num_epochs_between_scoring",
            "type": {
              "option": "u64"
            }
          },
          {
            "name": "minimum_stake_lamports",
            "type": {
              "option": "u64"
            }
          },
          {
            "name": "minimum_voting_epochs",
            "type": {
              "option": "u64"
            }
          }
        ]
      }
    },
    {
      "name": "ValidatorHistory",
      "serialization": "bytemuck",
      "repr": {
        "kind": "c"
      },
      "type": {
        "kind": "struct",
        "fields": [
          {
            "name": "struct_version",
            "type": "u32"
          },
          {
            "name": "vote_account",
            "type": "pubkey"
          },
          {
            "name": "index",
            "type": "u32"
          },
          {
            "name": "bump",
            "type": "u8"
          },
          {
            "name": "_padding0",
            "type": {
              "array": [
                "u8",
                7
              ]
            }
          },
          {
            "name": "last_ip_timestamp",
            "type": "u64"
          },
          {
            "name": "last_version_timestamp",
            "type": "u64"
          },
          {
            "name": "_padding1",
            "type": {
              "array": [
                "u8",
                232
              ]
            }
          },
          {
            "name": "history",
            "type": {
              "defined": {
                "name": "CircBuf"
              }
            }
          }
        ]
      }
    },
    {
      "name": "ValidatorHistoryEntry",
      "serialization": "bytemuck",
      "repr": {
        "kind": "c"
      },
      "type": {
        "kind": "struct",
        "fields": [
          {
            "name": "activated_stake_lamports",
            "type": "u64"
          },
          {
            "name": "epoch",
            "type": "u16"
          },
          {
            "name": "mev_commission",
            "type": "u16"
          },
          {
            "name": "epoch_credits",
            "type": "u32"
          },
          {
            "name": "commission",
            "type": "u8"
          },
          {
            "name": "client_type",
            "type": "u8"
          },
          {
            "name": "version",
            "type": {
              "defined": {
                "name": "ClientVersion"
              }
            }
          },
          {
            "name": "ip",
            "type": {
              "array": [
                "u8",
                4
              ]
            }
          },
          {
            "name": "padding0",
            "type": "u8"
          },
          {
            "name": "is_superminority",
            "type": "u8"
          },
          {
            "name": "rank",
            "type": "u32"
          },
          {
            "name": "vote_account_last_update_slot",
            "type": "u64"
          },
          {
            "name": "mev_earned",
            "type": "u32"
          },
          {
            "name": "padding1",
            "type": {
              "array": [
                "u8",
                84
              ]
            }
          }
        ]
      }
    }
  ]
}<|MERGE_RESOLUTION|>--- conflicted
+++ resolved
@@ -2771,17 +2771,10 @@
             }
           },
           {
-<<<<<<< HEAD
-            "name": "validators_to_remove",
-            "docs": [
-              "Marks a validator for removal after `remove_validator_from_pool` has been called on the stake pool",
-              "This is cleaned up in the next epoch"
-=======
             "name": "validators_for_immediate_removal",
             "docs": [
               "Marks a validator for immediate removal after `remove_validator_from_pool` has been called on the stake pool",
               "This happens when a validator is able to be removed within the same epoch as it was marked"
->>>>>>> 8135f267
             ],
             "type": {
               "defined": {
@@ -2790,17 +2783,10 @@
             }
           },
           {
-<<<<<<< HEAD
-            "name": "validators_for_immediate_removal",
-            "docs": [
-              "Marks a validator for immediate removal after `remove_validator_from_pool` has been called on the stake pool",
-              "This happens when a validator is able to be removed within the same epoch as it was marked"
-=======
             "name": "validators_to_remove",
             "docs": [
               "Marks a validator for removal after `remove_validator_from_pool` has been called on the stake pool",
               "This is cleaned up in the next epoch"
->>>>>>> 8135f267
             ],
             "type": {
               "defined": {
