use borsh::BorshSerialize;
use std::fmt::Display;

use crate::{
    bitmask::BitMask,
    constants::{MAX_VALIDATORS, SORTED_INDEX_DEFAULT},
    delegation::{
        decrease_stake_calculation, increase_stake_calculation, DecreaseComponents, RebalanceType,
        UnstakeState,
    },
    errors::StewardError,
    score::{instant_unstake_validator, validator_score},
    utils::{epoch_progress, get_target_lamports, stake_lamports_at_validator_list_index, U8Bool},
    Config, Parameters,
};
use anchor_lang::idl::types::*;
use anchor_lang::{prelude::*, IdlBuild};

use bytemuck::{Pod, Zeroable};
use spl_stake_pool::big_vec::BigVec;
use validator_history::{ClusterHistory, ValidatorHistory};

// Tests will fail here - comment out msg! to pass
fn invalid_state_error(_expected: String, _actual: String) -> Error {
    // msg!("Invalid state. Expected {}, Actual {}", expected, actual);
    StewardError::InvalidState.into()
}

#[event]
pub struct StateTransition {
    epoch: u64,
    slot: u64,
    previous_state: String,
    new_state: String,
}

pub fn maybe_transition_and_emit(
    steward_state: &mut StewardState,
    clock: &Clock,
    params: &Parameters,
    epoch_schedule: &EpochSchedule,
) -> Result<()> {
    let initial_state = steward_state.state_tag.to_string();
    steward_state.transition(clock, params, epoch_schedule)?;

    if initial_state != steward_state.state_tag.to_string() {
        emit!(StateTransition {
            epoch: clock.epoch,
            slot: clock.slot,
            previous_state: initial_state,
            new_state: steward_state.state_tag.to_string(),
        });
    }
    Ok(())
}

/// Tracks state of the stake pool.
/// Follow state transitions here:
/// https://github.com/jito-foundation/stakenet/blob/master/programs/steward/state-machine-diagram.png
#[derive(BorshSerialize)]
#[zero_copy]
pub struct StewardState {
    /// Current state of the Steward
    pub state_tag: StewardStateEnum,

    /////// Validator fields. Indices correspond to spl_stake_pool::ValidatorList index ///////
    /// Internal lamport balance of each validator, used to track stake deposits that need to be unstaked,
    /// so not always equal to the stake account balance.
    pub validator_lamport_balances: [u64; MAX_VALIDATORS],

    /// Overall score of validator, used to determine delegates and order for delegation.
    pub scores: [u32; MAX_VALIDATORS],

    /// Indices of validators, sorted by score descending
    pub sorted_score_indices: [u16; MAX_VALIDATORS],

    /// Yield component of the score. Used as secondary priority, to determine order for unstaking.
    pub yield_scores: [u32; MAX_VALIDATORS],

    /// Indices of validators, sorted by yield score descending
    pub sorted_yield_score_indices: [u16; MAX_VALIDATORS],

    /// Target share of pool represented as a proportion, indexed by spl_stake_pool::ValidatorList index
    pub delegations: [Delegation; MAX_VALIDATORS],

    /// Each bit represents a validator, true if validator should be unstaked
    pub instant_unstake: BitMask,

    /// Tracks progress of states that require one instruction per validator
    pub progress: BitMask,

    /// Marks a validator for removal after `remove_validator_from_pool` has been called on the stake pool
    /// This is cleaned up in the next epoch
    pub validators_to_remove: BitMask,

    ////// Cycle metadata fields //////
    /// Slot of the first ComputeScores instruction in the current cycle
    pub start_computing_scores_slot: u64,

    /// Internal current epoch, for tracking when epoch has changed
    pub current_epoch: u64,

    /// Next cycle start
    pub next_cycle_epoch: u64,

    /// Number of validators in the stake pool, used to determine the number of validators to be scored.
    /// Updated at the start of each cycle and when validators are removed.
    pub num_pool_validators: u64,

    /// Total lamports that have been due to scoring this cycle
    pub scoring_unstake_total: u64,

    /// Total lamports that have been due to instant unstaking this cycle
    pub instant_unstake_total: u64,

    /// Total lamports that have been due to stake deposits this cycle
    pub stake_deposit_unstake_total: u64,

    /// Number of validators added to the pool in the current cycle
    pub validators_added: u16,

    /// Tracks whether delegation computation has been completed
    pub compute_delegations_completed: U8Bool,

    /// Tracks whether unstake and delegate steps have completed
    pub rebalance_completed: U8Bool,

    /// So we only have to check the validator list once for `ReadyToRemove`
    pub checked_validators_removed_from_list: U8Bool,

    /// Future state and #[repr(C)] alignment
    pub _padding0: [u8; STATE_PADDING_0_SIZE],
    // TODO ADD MORE PADDING
}

pub const STATE_PADDING_0_SIZE: usize = MAX_VALIDATORS * 8 + 3;

#[derive(Clone, Copy)]
#[repr(u64)]
pub enum StewardStateEnum {
    /// Start state
    /// Every `num_cycle_epochs` epochs, scores are computed and the top `num_delegation_validators` validators are selected.
    ComputeScores,

    /// Once scores are computed, the number of lamports assigned to each validator determined in this step
    ComputeDelegations,

    /// Once delegations are computed, the pool is idle until the 90% mark of the epoch
    Idle,

    /// Once at the 90% mark of the epoch, the pool checks if any validators have met kickable criteria
    ComputeInstantUnstake,

    /// Stake rebalances computed and executed, adjusting delegations if instant_unstake validators are hit
    /// Transition back to Idle, or ComputeScores if new cycle
    Rebalance,
}

#[derive(BorshSerialize, PartialEq, Eq)]
#[zero_copy]
pub struct Delegation {
    pub numerator: u32,
    pub denominator: u32,
}

impl Default for Delegation {
    fn default() -> Self {
        Self {
            numerator: 0,
            denominator: 1,
        }
    }
}

impl Delegation {
    pub const fn new(numerator: u32, denominator: u32) -> Self {
        Self {
            numerator,
            denominator,
        }
    }
}

impl AnchorSerialize for StewardStateEnum {
    fn serialize<W: std::io::Write>(&self, writer: &mut W) -> std::io::Result<()> {
        (*self as u64).serialize(writer)
    }
}

// With unsafe impl, need to manually ensure that the guarantees of Pod and Zeroable are upheld
// I.e discriminator of zero and C-style alignment
unsafe impl Zeroable for StewardStateEnum {}
unsafe impl Pod for StewardStateEnum {}

impl Display for StewardStateEnum {
    fn fmt(&self, f: &mut std::fmt::Formatter) -> std::fmt::Result {
        match self {
            Self::ComputeScores => write!(f, "ComputeScores"),
            Self::ComputeDelegations => write!(f, "ComputeDelegations"),
            Self::Idle => write!(f, "Idle"),
            Self::ComputeInstantUnstake => {
                write!(f, "ComputeInstantUnstake")
            }
            Self::Rebalance => write!(f, "Rebalance"),
        }
    }
}

impl IdlBuild for StewardStateEnum {
    fn create_type() -> Option<IdlTypeDef> {
        Some(IdlTypeDef {
            name: "StewardStateEnum".to_string(),
            ty: IdlTypeDefTy::Enum {
                variants: vec![
                    IdlEnumVariant {
                        name: "ComputeScores".to_string(),
                        fields: None,
                    },
                    IdlEnumVariant {
                        name: "ComputeDelegations".to_string(),
                        fields: None,
                    },
                    IdlEnumVariant {
                        name: "Idle".to_string(),
                        fields: None,
                    },
                    IdlEnumVariant {
                        name: "ComputeInstantUnstake".to_string(),
                        fields: None,
                    },
                    IdlEnumVariant {
                        name: "Rebalance".to_string(),
                        fields: None,
                    },
                ],
            },
            docs: Default::default(),
            generics: Default::default(),
            serialization: Default::default(),
            repr: Default::default(),
        })
    }
}

impl StewardState {
    /// Top level transition method. Tries to transition to a new state based on current state and epoch conditions
    pub fn transition(
        &mut self,
        clock: &Clock,
        params: &Parameters,
        epoch_schedule: &EpochSchedule,
    ) -> Result<()> {
        let current_epoch = clock.epoch;
        let current_slot = clock.slot;
        let epoch_progress = epoch_progress(clock, epoch_schedule)?;

        match self.state_tag {
            StewardStateEnum::ComputeScores => self.transition_compute_scores(
                current_epoch,
                current_slot,
                params.num_epochs_between_scoring,
            ),
            StewardStateEnum::ComputeDelegations => self.transition_compute_delegations(
                current_epoch,
                current_slot,
                params.num_epochs_between_scoring,
            ),
            StewardStateEnum::Idle => self.transition_idle(
                current_epoch,
                current_slot,
                params.num_epochs_between_scoring,
                epoch_progress,
                params.instant_unstake_epoch_progress,
            ),
            StewardStateEnum::ComputeInstantUnstake => self.transition_compute_instant_unstake(
                current_epoch,
                current_slot,
                params.num_epochs_between_scoring,
            ),
            StewardStateEnum::Rebalance => self.transition_rebalance(
                current_epoch,
                current_slot,
                params.num_epochs_between_scoring,
            ),
        }
    }

    #[inline]
    fn transition_compute_scores(
        &mut self,
        current_epoch: u64,
        current_slot: u64,
        num_epochs_between_scoring: u64,
    ) -> Result<()> {
        if current_epoch >= self.next_cycle_epoch {
            self.state_tag = StewardStateEnum::ComputeScores;
            self.reset_state_for_new_cycle(
                current_epoch,
                current_slot,
                num_epochs_between_scoring,
            )?;
        } else if self.progress.is_complete(self.num_pool_validators)? {
            self.state_tag = StewardStateEnum::ComputeDelegations;
            self.progress = BitMask::default();
            self.delegations = [Delegation::default(); MAX_VALIDATORS];
        }
        Ok(())
    }

    #[inline]
    fn transition_compute_delegations(
        &mut self,
        current_epoch: u64,
        current_slot: u64,
        num_epochs_between_scoring: u64,
    ) -> Result<()> {
        if current_epoch >= self.next_cycle_epoch {
            self.state_tag = StewardStateEnum::ComputeScores;
            self.reset_state_for_new_cycle(
                current_epoch,
                current_slot,
                num_epochs_between_scoring,
            )?;
        } else if self.compute_delegations_completed.into() {
            self.state_tag = StewardStateEnum::Idle;
            self.rebalance_completed = false.into();
        }
        Ok(())
    }

    #[inline]
    fn transition_idle(
        &mut self,
        current_epoch: u64,
        current_slot: u64,
        num_epochs_between_scoring: u64,
        epoch_progress: f64,
        min_epoch_progress_for_instant_unstake: f64,
    ) -> Result<()> {
        if current_epoch >= self.next_cycle_epoch {
            self.state_tag = StewardStateEnum::ComputeScores;
            self.reset_state_for_new_cycle(
                current_epoch,
                current_slot,
                num_epochs_between_scoring,
            )?;
        } else if (!self.rebalance_completed).into()
            && epoch_progress >= min_epoch_progress_for_instant_unstake
        {
            //NOTE: rebalance_completed is cleared on epoch change in `epoch_maintenance`

            self.state_tag = StewardStateEnum::ComputeInstantUnstake;
            self.instant_unstake = BitMask::default();
            self.progress = BitMask::default();
        }
        Ok(())
    }

    #[inline]
    fn transition_compute_instant_unstake(
        &mut self,
        current_epoch: u64,
        current_slot: u64,
        num_epochs_between_scoring: u64,
    ) -> Result<()> {
        if current_epoch >= self.next_cycle_epoch {
            self.state_tag = StewardStateEnum::ComputeScores;
            self.reset_state_for_new_cycle(
                current_epoch,
                current_slot,
                num_epochs_between_scoring,
            )?;
        } else if current_epoch > self.current_epoch {
            self.state_tag = StewardStateEnum::Idle;
            self.instant_unstake = BitMask::default();
            self.progress = BitMask::default();
        } else if self.progress.is_complete(self.num_pool_validators)? {
            self.state_tag = StewardStateEnum::Rebalance;
            self.progress = BitMask::default();
        }
        Ok(())
    }

    #[inline]
    fn transition_rebalance(
        &mut self,
        current_epoch: u64,
        current_slot: u64,
        num_epochs_between_scoring: u64,
    ) -> Result<()> {
        if current_epoch >= self.next_cycle_epoch {
            self.state_tag = StewardStateEnum::ComputeScores;
            self.reset_state_for_new_cycle(
                current_epoch,
                current_slot,
                num_epochs_between_scoring,
            )?;
        } else if current_epoch > self.current_epoch {
            self.state_tag = StewardStateEnum::Idle;
            self.progress = BitMask::default();
            self.rebalance_completed = false.into();
        } else if self.progress.is_complete(self.num_pool_validators)? {
            self.state_tag = StewardStateEnum::Idle;
            self.rebalance_completed = true.into();
        }
        Ok(())
    }

    /// Update internal state when transitioning to a new cycle, and ComputeScores restarts
    fn reset_state_for_new_cycle(
        &mut self,
        current_epoch: u64,
        current_slot: u64,
        num_epochs_between_scoring: u64,
    ) -> Result<()> {
        self.state_tag = StewardStateEnum::ComputeScores;
        self.scores = [0; MAX_VALIDATORS];
        self.yield_scores = [0; MAX_VALIDATORS];
        self.progress = BitMask::default();
        self.next_cycle_epoch = current_epoch
            .checked_add(num_epochs_between_scoring)
            .ok_or(StewardError::ArithmeticError)?;
        self.start_computing_scores_slot = current_slot;
        self.scoring_unstake_total = 0;
        self.instant_unstake_total = 0;
        self.stake_deposit_unstake_total = 0;
        self.delegations = [Delegation::default(); MAX_VALIDATORS];
        self.instant_unstake = BitMask::default();
        self.compute_delegations_completed = false.into();
        self.rebalance_completed = false.into();
        Ok(())
    }

    /// Update internal state when a validator is removed from the pool
    pub fn remove_validator(&mut self, index: usize) -> Result<()> {
        require!(
            self.validators_to_remove.get(index)?,
            StewardError::ValidatorNotMarkedForRemoval
        );

        self.num_pool_validators = self
            .num_pool_validators
            .checked_sub(1)
            .ok_or(StewardError::ArithmeticError)?;
        let num_pool_validators = self.num_pool_validators as usize;

        // Shift all validator state to the left
        for i in index..num_pool_validators {
            let next_i = i.checked_add(1).ok_or(StewardError::ArithmeticError)?;
            self.validator_lamport_balances[i] = self.validator_lamport_balances[next_i];
            self.scores[i] = self.scores[next_i];
            self.yield_scores[i] = self.yield_scores[next_i];
            self.delegations[i] = self.delegations[next_i];
            self.instant_unstake
                .set(i, self.instant_unstake.get(next_i)?)?;
            self.progress.set(i, self.progress.get(next_i)?)?;
            self.validators_to_remove
                .set(i, self.validators_to_remove.get(next_i)?)?;
        }

        // Update score indices
        let yield_score_index = self
            .sorted_yield_score_indices
            .iter()
            .position(|&i| i == index as u16);
        let score_index = self
            .sorted_score_indices
            .iter()
            .position(|&i| i == index as u16);

        if let Some(yield_score_index) = yield_score_index {
<<<<<<< HEAD
            for i in yield_score_index..self.num_pool_validators {
=======
            for i in yield_score_index..num_pool_validators {
>>>>>>> 235c0034
                let next_i = i.checked_add(1).ok_or(StewardError::ArithmeticError)?;
                self.sorted_yield_score_indices[i] = self.sorted_yield_score_indices[next_i];
            }
        }

        if let Some(score_index) = score_index {
<<<<<<< HEAD
            for i in score_index..self.num_pool_validators {
=======
            for i in score_index..num_pool_validators {
>>>>>>> 235c0034
                let next_i = i.checked_add(1).ok_or(StewardError::ArithmeticError)?;
                self.sorted_score_indices[i] = self.sorted_score_indices[next_i];
            }
        }

        for i in 0..num_pool_validators {
            if self.sorted_yield_score_indices[i] as usize > index {
                self.sorted_yield_score_indices[i] = self.sorted_yield_score_indices[i]
                    .checked_sub(1)
                    .ok_or(StewardError::ArithmeticError)?;
            }
            if self.sorted_score_indices[i] as usize > index {
                self.sorted_score_indices[i] = self.sorted_score_indices[i]
                    .checked_sub(1)
                    .ok_or(StewardError::ArithmeticError)?;
            }
        }

        // Clear values on empty last index
<<<<<<< HEAD
        self.validator_lamport_balances[self.num_pool_validators] = 0;
        self.scores[self.num_pool_validators] = 0;
        self.yield_scores[self.num_pool_validators] = 0;
        self.sorted_score_indices[self.num_pool_validators] = SORTED_INDEX_DEFAULT;
        self.sorted_yield_score_indices[self.num_pool_validators] = SORTED_INDEX_DEFAULT;
        self.delegations[self.num_pool_validators] = Delegation::default();
        self.instant_unstake.set(self.num_pool_validators, false)?;
        self.validators_to_remove
            .set(self.num_pool_validators, false)?;
        self.progress.set(self.num_pool_validators, false)?;
=======
        self.validator_lamport_balances[num_pool_validators] = 0;
        self.scores[num_pool_validators] = 0;
        self.yield_scores[num_pool_validators] = 0;
        self.sorted_score_indices[num_pool_validators] = SORTED_INDEX_DEFAULT;
        self.sorted_yield_score_indices[num_pool_validators] = SORTED_INDEX_DEFAULT;
        self.delegations[num_pool_validators] = Delegation::default();
        self.instant_unstake.set(num_pool_validators, false)?;
        self.validators_to_remove.set(num_pool_validators, false)?;
        self.progress.set(num_pool_validators, false)?;

        Ok(())
    }

    /// Mark a validator for removal from the pool - this happens right after
    /// `remove_validator_from_pool` has been called on the stake pool
    /// This is cleaned up in the next epoch
    pub fn mark_validator_for_removal(&mut self, index: usize) -> Result<()> {
        self.validators_to_remove.set(index, true)
    }
>>>>>>> 235c0034

    /// Called when adding a validator to the pool so that we can ensure a 1-1 mapping between
    /// the validator list and the steward state
    pub fn increment_validator_to_add(&mut self) -> Result<()> {
        self.validators_added = self
            .validators_added
            .checked_add(1)
            .ok_or(StewardError::ArithmeticError)?;
        Ok(())
    }

    /// Mark a validator for removal from the pool - this happens right after
    /// `remove_validator_from_pool` has been called on the stake pool
    /// This is cleaned up in the next epoch
    pub fn mark_validator_for_removal(&mut self, index: usize) -> Result<()> {
        self.validators_to_remove.set(index, true)
    }

    /// Called when adding a validator to the pool so that we can ensure a 1-1 mapping between
    /// the validator list and the steward state
    pub fn increment_validator_to_add(&mut self) -> Result<()> {
        self.validators_added = self
            .validators_added
            .checked_add(1)
            .ok_or(StewardError::ArithmeticError)?;
        Ok(())
    }

    /// One instruction per validator. Can be done in any order.
    /// Computes score for a validator for the current epoch, stores score, and yield score component.
    /// Inserts this validator's index into sorted_score_indices and sorted_yield_score_indices, sorted by
    /// score and yield score respectively, descending.
    ///
    /// Mutates: scores, yield_scores, sorted_score_indices, sorted_yield_score_indices, progress
    #[allow(clippy::too_many_arguments)]
    pub fn compute_score(
        &mut self,
        clock: &Clock,
        epoch_schedule: &EpochSchedule,
        validator: &ValidatorHistory,
        index: usize,
        cluster: &ClusterHistory,
        config: &Config,
        num_pool_validators: u64,
    ) -> Result<()> {
        if matches!(self.state_tag, StewardStateEnum::ComputeScores) {
            let current_epoch = clock.epoch;
            let current_slot = clock.slot;

            /* Reset common state if:
                - it's a new delegation cycle
                - it's been more than `compute_score_slot_range` slots since compute scores started
                - computation started last epoch and it's a new epoch
            */
            let slots_since_scoring_started = current_slot
                .checked_sub(self.start_computing_scores_slot)
                .ok_or(StewardError::ArithmeticError)?;
            if self.progress.is_empty()
                || current_epoch > self.current_epoch
                || slots_since_scoring_started > config.parameters.compute_score_slot_range
            {
                self.reset_state_for_new_cycle(
                    clock.epoch,
                    clock.slot,
                    config.parameters.num_epochs_between_scoring,
                )?;
                // Updates num_pool_validators at the start of the cycle so validator additions later won't be considered

                require!(
<<<<<<< HEAD
                    num_pool_validators
                        == self.num_pool_validators + self.validators_added as usize,
=======
                    num_pool_validators == self.num_pool_validators + self.validators_added as u64,
>>>>>>> 235c0034
                    StewardError::ListStateMismatch
                );
                self.num_pool_validators = num_pool_validators;
                self.validators_added = 0;
            }

            // Skip scoring if already processed
            if self.progress.get(index)? {
                return Ok(());
            }

            // Skip scoring if marked for deletion
            if self.validators_to_remove.get(index)? {
                self.scores[index] = 0_u32;
                self.yield_scores[index] = 0_u32;

                let num_scores_calculated = self.progress.count();
                insert_sorted_index(
                    &mut self.sorted_score_indices,
                    &self.scores,
                    index as u16,
                    self.scores[index],
                    num_scores_calculated,
                )?;
                insert_sorted_index(
                    &mut self.sorted_yield_score_indices,
                    &self.yield_scores,
                    index as u16,
                    self.yield_scores[index],
                    num_scores_calculated,
                )?;

                self.progress.set(index, true)?;

                return Ok(());
            }

            // Check that latest_update_slot is within the current epoch to guarantee previous epoch data is complete
            let last_update_slot = validator
                .history
                .vote_account_last_update_slot_latest()
                .ok_or(StewardError::VoteHistoryNotRecentEnough)?;
            if last_update_slot < epoch_schedule.get_first_slot_in_epoch(current_epoch) {
                return Err(StewardError::VoteHistoryNotRecentEnough.into());
            }

            // Check that cluster history is within current epoch to guarantee previous epoch data is complete
            if cluster.cluster_history_last_update_slot
                < epoch_schedule.get_first_slot_in_epoch(current_epoch)
            {
                return Err(StewardError::ClusterHistoryNotRecentEnough.into());
            }

            let score = validator_score(validator, index, cluster, config, current_epoch as u16)?;
            emit!(score);

            self.scores[index] = (score.score * 1_000_000_000.) as u32;
            self.yield_scores[index] = (score.yield_score * 1_000_000_000.) as u32;

            // Insertion sort scores into sorted_indices
            let num_scores_calculated = self.progress.count();
            insert_sorted_index(
                &mut self.sorted_score_indices,
                &self.scores,
                index as u16,
                self.scores[index],
                num_scores_calculated,
            )?;
            insert_sorted_index(
                &mut self.sorted_yield_score_indices,
                &self.yield_scores,
                index as u16,
                self.yield_scores[index],
                num_scores_calculated,
            )?;

            self.progress.set(index, true)?;
            return Ok(());
        }
        Err(invalid_state_error(
            "ComputeScores".to_string(),
            self.state_tag.to_string(),
        ))
    }

    /// Given list of scores, finds top `num_delegation_validators` and assigns an equal share
    /// to each validator, represented as a fraction of total stake
    ///
    /// Mutates: delegations, compute_delegations_completed
    pub fn compute_delegations(&mut self, current_epoch: u64, config: &Config) -> Result<()> {
        if matches!(self.state_tag, StewardStateEnum::ComputeDelegations) {
            if current_epoch >= self.next_cycle_epoch {
                return Err(invalid_state_error(
                    "ComputeScores".to_string(),
                    self.state_tag.to_string(),
                ));
            }

            let validators_to_delegate = select_validators_to_delegate(
                &self.scores[..self.num_pool_validators as usize],
                &self.sorted_score_indices[..self.num_pool_validators as usize],
                config.parameters.num_delegation_validators as usize,
            );

            let num_delegation_validators = validators_to_delegate.len();

            // Assign equal share of pool to each validator
            for index in validators_to_delegate {
                self.delegations[index as usize] = Delegation {
                    numerator: 1,
                    denominator: num_delegation_validators as u32,
                };
            }

            self.compute_delegations_completed = true.into();

            return Ok(());
        }
        Err(invalid_state_error(
            "ComputeDelegations".to_string(),
            self.state_tag.to_string(),
        ))
    }

    /// One instruction per validator.
    /// Check a set of criteria that determine whether a validator should be kicked from the pool
    /// If so, set the validator.index bit in `instant_unstake` to true
    ///
    /// Mutates: instant_unstake, progress
    pub fn compute_instant_unstake(
        &mut self,
        clock: &Clock,
        epoch_schedule: &EpochSchedule,
        validator: &ValidatorHistory,
        index: usize,
        cluster: &ClusterHistory,
        config: &Config,
    ) -> Result<()> {
        if matches!(self.state_tag, StewardStateEnum::ComputeInstantUnstake) {
            if clock.epoch >= self.next_cycle_epoch {
                return Err(invalid_state_error(
                    "ComputeScores".to_string(),
                    self.state_tag.to_string(),
                ));
            }

            if epoch_progress(clock, epoch_schedule)?
                < config.parameters.instant_unstake_epoch_progress
            {
                return Err(StewardError::InstantUnstakeNotReady.into());
            }

            // Skip if already processed
            if self.progress.get(index)? {
                return Ok(());
            }

            // Skip if marked for deletion
            if self.validators_to_remove.get(index)? {
                self.progress.set(index, true)?;
                return Ok(());
            }

            let first_slot = epoch_schedule.get_first_slot_in_epoch(clock.epoch);

            // Epoch credits and cluster history must be updated in the current epoch and after the midpoint of the epoch
            let min_acceptable_slot = first_slot
                .checked_add(
                    (epoch_schedule.get_slots_in_epoch(clock.epoch) as f64
                        * config.parameters.instant_unstake_inputs_epoch_progress)
                        .round() as u64,
                )
                .ok_or(StewardError::ArithmeticError)?;

            let last_update_slot = validator
                .history
                .vote_account_last_update_slot_latest()
                .ok_or(StewardError::VoteHistoryNotRecentEnough)?;
            if last_update_slot < min_acceptable_slot {
                return Err(StewardError::VoteHistoryNotRecentEnough.into());
            }
            if cluster.cluster_history_last_update_slot < min_acceptable_slot {
                return Err(StewardError::ClusterHistoryNotRecentEnough.into());
            }

            let instant_unstake_result = instant_unstake_validator(
                validator,
                index,
                cluster,
                config,
                first_slot,
                clock.epoch as u16,
            )?;
            emit!(instant_unstake_result);
            self.instant_unstake
                .set(index, instant_unstake_result.instant_unstake)?;
            self.progress.set(index, true)?;
            return Ok(());
        }
        Err(invalid_state_error(
            "ComputeInstantUnstake".to_string(),
            self.state_tag.to_string(),
        ))
    }

    /// One instruction per validator.
    /// Based on target delegation amounts, instant unstake status, reserve stake, and unstaking caps, this determines whether
    /// this validator should get more or less stake, and updates internal state. If the validator is being instant-unstaked,
    /// delegations are distributed to other eligible validators.
    /// stake_pool_lamports and reserve_lamports are the raw values from stake pool and reserve accounts, respectively, not adjusted for rent.
    ///
    ///
    /// Mutates: validator_lamport_balances delegations, unstake_total, stake_deposit_unstake_total, instant_unstake_total, progress
    #[allow(clippy::too_many_arguments)]
    pub fn rebalance(
        &mut self,
        current_epoch: u64,
        index: usize,
        validator_list: &BigVec<'_>,
        stake_pool_lamports: u64,
        reserve_lamports: u64,
        minimum_delegation: u64,
        stake_rent: u64,
        parameters: &Parameters,
    ) -> Result<RebalanceType> {
        if matches!(self.state_tag, StewardStateEnum::Rebalance) {
            if current_epoch >= self.next_cycle_epoch {
                return Err(invalid_state_error(
                    "ComputeScores".to_string(),
                    self.state_tag.to_string(),
                ));
            }

            // Skip if already processed
            if self.progress.get(index)? {
                return Ok(RebalanceType::None);
            }

            // Skip if marked for deletion
            if self.validators_to_remove.get(index)? {
                self.progress.set(index, true)?;
                return Ok(RebalanceType::None);
            }

            let base_lamport_balance = minimum_delegation
                .checked_add(stake_rent)
                .ok_or(StewardError::ArithmeticError)?;

            // Maximum increase amount is the total lamports in the reserve stake account minus 2 * stake_rent, which accounts for reserve rent + transient rent
            // Saturating_sub because reserve stake may be less than 2 * stake_rent, but needs more than 2 * stake_rent to be able to delegate
            let reserve_lamports = reserve_lamports.saturating_sub(
                stake_rent
                    .checked_mul(2)
                    .ok_or(StewardError::ArithmeticError)?,
            );

            // Represents the amount of lamports that can be delegated to validators beyond the fixed costs of rent and minimum_delegation
            let stake_pool_lamports = stake_pool_lamports
                .checked_sub(
                    base_lamport_balance
                        .checked_mul(validator_list.len() as u64)
                        .ok_or(StewardError::ArithmeticError)?,
                )
                .ok_or(StewardError::ArithmeticError)?;

            let target_lamports =
                get_target_lamports(&self.delegations[index], stake_pool_lamports)?;

            let (mut current_lamports, some_transient_lamports) =
                stake_lamports_at_validator_list_index(validator_list, index)?;

            current_lamports = current_lamports.saturating_sub(base_lamport_balance);

            if !some_transient_lamports {
                /* This field is used to determine the amount of stake deposits this validator has gotten which push it over the target.
                This is important with calculating withdrawals: we can calculate current_lamports - validator_lamport_balances[index]
                to see the net stake deposits that should be unstaked.

                In all cases where the current_lamports is now below the target or internal balance, we update the internal balance.
                Otherwise, keep the internal balance the same to ensure we still see the stake deposit delta, until it can be unstaked.
                */
                self.validator_lamport_balances[index] = match (
                    current_lamports < self.validator_lamport_balances[index],
                    current_lamports < target_lamports,
                ) {
                    (true, true) => current_lamports,
                    (true, false) => current_lamports,
                    (false, true) => current_lamports,
                    (false, false) => self.validator_lamport_balances[index],
                }
            }

            let rebalance = if !some_transient_lamports
                && (target_lamports < current_lamports || self.instant_unstake.get(index)?)
            {
                let scoring_unstake_cap = stake_pool_lamports
                    .checked_mul(parameters.scoring_unstake_cap_bps as u64)
                    .and_then(|x| x.checked_div(10000))
                    .ok_or(StewardError::ArithmeticError)?;
                let instant_unstake_cap = stake_pool_lamports
                    .checked_mul(parameters.instant_unstake_cap_bps as u64)
                    .and_then(|x| x.checked_div(10000))
                    .ok_or(StewardError::ArithmeticError)?;
                let stake_deposit_unstake_cap = stake_pool_lamports
                    .checked_mul(parameters.stake_deposit_unstake_cap_bps as u64)
                    .and_then(|x| x.checked_div(10000))
                    .ok_or(StewardError::ArithmeticError)?;

                let unstake_state = UnstakeState {
                    stake_deposit_unstake_total: self.stake_deposit_unstake_total,
                    instant_unstake_total: self.instant_unstake_total,
                    scoring_unstake_total: self.scoring_unstake_total,
                    stake_deposit_unstake_cap,
                    instant_unstake_cap,
                    scoring_unstake_cap,
                };

                decrease_stake_calculation(
                    self,
                    index,
                    unstake_state,
                    stake_pool_lamports,
                    validator_list,
                    minimum_delegation,
                    stake_rent,
                )?
            } else if !some_transient_lamports && current_lamports < target_lamports {
                increase_stake_calculation(
                    self,
                    index,
                    current_lamports,
                    stake_pool_lamports,
                    validator_list,
                    reserve_lamports,
                    minimum_delegation,
                    stake_rent,
                )?
            } else {
                RebalanceType::None
            };

            // Update internal state based on rebalance
            match rebalance {
                RebalanceType::Decrease(DecreaseComponents {
                    scoring_unstake_lamports,
                    instant_unstake_lamports,
                    stake_deposit_unstake_lamports,
                    total_unstake_lamports,
                }) => {
                    emit!(DecreaseComponents {
                        scoring_unstake_lamports,
                        instant_unstake_lamports,
                        stake_deposit_unstake_lamports,
                        total_unstake_lamports,
                    });

                    self.validator_lamport_balances[index] = self.validator_lamport_balances[index]
                        .saturating_sub(total_unstake_lamports);

                    self.scoring_unstake_total = self
                        .scoring_unstake_total
                        .checked_add(scoring_unstake_lamports)
                        .ok_or(StewardError::ArithmeticError)?;

                    self.stake_deposit_unstake_total = self
                        .stake_deposit_unstake_total
                        .checked_add(stake_deposit_unstake_lamports)
                        .ok_or(StewardError::ArithmeticError)?;

                    self.instant_unstake_total = self
                        .instant_unstake_total
                        .checked_add(instant_unstake_lamports)
                        .ok_or(StewardError::ArithmeticError)?;

                    if instant_unstake_lamports > 0 && self.delegations[index].numerator > 0 {
                        // Ensure this validator gets no more stake and distribute the delegation to the other eligible
                        // by lowering their denominator
                        for i in 0..index {
                            if self.delegations[i].numerator > 0 {
                                self.delegations[i].denominator =
                                    self.delegations[i].denominator.saturating_sub(1).max(1);
                            }
                        }

                        let next_i = index.checked_add(1).ok_or(StewardError::ArithmeticError)?;
                        for i in next_i..self.num_pool_validators as usize {
                            if self.delegations[i].numerator > 0 {
                                self.delegations[i].denominator =
                                    self.delegations[i].denominator.saturating_sub(1).max(1);
                            }
                        }
                        self.delegations[index] = Delegation {
                            numerator: 0,
                            denominator: 1,
                        };
                    }
                }
                RebalanceType::Increase(amount) => {
                    self.validator_lamport_balances[index] = self.validator_lamport_balances[index]
                        .checked_add(amount)
                        .ok_or(StewardError::ArithmeticError)?;
                }
                RebalanceType::None => {}
            }

            self.progress.set(index, true)?;
            return Ok(rebalance);
        }
        Err(invalid_state_error(
            "Rebalance".to_string(),
            self.state_tag.to_string(),
        ))
    }
}

/// Inserts index into sorted_indices at the correct position, shifting elements as needed. Sorted by score descending.
/// mutates `sorted_indices` in place
pub fn insert_sorted_index(
    sorted_indices: &mut [u16],
    scores: &[u32],
    index: u16,
    score: u32,
    current_len: usize,
) -> Result<()> {
    // Ensure the current_len is within the bounds of the sorted_indices slice
    assert!(current_len <= sorted_indices.len());

    // Find the correct position to insert the new index
    let position = sorted_indices[..current_len]
        .iter()
        .position(|&i| scores[i as usize] < score);

    // If no such position, insert at the end of the current elements
    let insert_at = position.unwrap_or(current_len);

    // Shift elements to the right to make room for the new index
    for i in (insert_at..current_len).rev() {
        let next_i = i.checked_add(1).ok_or(StewardError::ArithmeticError)?;
        sorted_indices[next_i] = sorted_indices[i];
    }

    // Insert the new index
    sorted_indices[insert_at] = index;
    Ok(())
}

/// Selects top `num_delegation_validators` validators by score descending.
/// If there are fewer than `num_delegation_validators` validators with non-zero scores, all non-zero scores are selected.
pub fn select_validators_to_delegate(
    scores: &[u32],
    sorted_score_indices: &[u16],
    num_delegation_validators: usize,
) -> Vec<u16> {
    let mut validators_to_delegate = Vec::with_capacity(num_delegation_validators);
    let last_valid_index = sorted_score_indices
        .iter()
        .position(|&i| scores[i as usize] == 0)
        .unwrap_or(num_delegation_validators);

    validators_to_delegate.extend(
        sorted_score_indices[..last_valid_index.min(num_delegation_validators)]
            .iter()
            .copied(),
    );

    validators_to_delegate
}<|MERGE_RESOLUTION|>--- conflicted
+++ resolved
@@ -469,22 +469,14 @@
             .position(|&i| i == index as u16);
 
         if let Some(yield_score_index) = yield_score_index {
-<<<<<<< HEAD
-            for i in yield_score_index..self.num_pool_validators {
-=======
             for i in yield_score_index..num_pool_validators {
->>>>>>> 235c0034
                 let next_i = i.checked_add(1).ok_or(StewardError::ArithmeticError)?;
                 self.sorted_yield_score_indices[i] = self.sorted_yield_score_indices[next_i];
             }
         }
 
         if let Some(score_index) = score_index {
-<<<<<<< HEAD
-            for i in score_index..self.num_pool_validators {
-=======
             for i in score_index..num_pool_validators {
->>>>>>> 235c0034
                 let next_i = i.checked_add(1).ok_or(StewardError::ArithmeticError)?;
                 self.sorted_score_indices[i] = self.sorted_score_indices[next_i];
             }
@@ -504,18 +496,6 @@
         }
 
         // Clear values on empty last index
-<<<<<<< HEAD
-        self.validator_lamport_balances[self.num_pool_validators] = 0;
-        self.scores[self.num_pool_validators] = 0;
-        self.yield_scores[self.num_pool_validators] = 0;
-        self.sorted_score_indices[self.num_pool_validators] = SORTED_INDEX_DEFAULT;
-        self.sorted_yield_score_indices[self.num_pool_validators] = SORTED_INDEX_DEFAULT;
-        self.delegations[self.num_pool_validators] = Delegation::default();
-        self.instant_unstake.set(self.num_pool_validators, false)?;
-        self.validators_to_remove
-            .set(self.num_pool_validators, false)?;
-        self.progress.set(self.num_pool_validators, false)?;
-=======
         self.validator_lamport_balances[num_pool_validators] = 0;
         self.scores[num_pool_validators] = 0;
         self.yield_scores[num_pool_validators] = 0;
@@ -526,24 +506,6 @@
         self.validators_to_remove.set(num_pool_validators, false)?;
         self.progress.set(num_pool_validators, false)?;
 
-        Ok(())
-    }
-
-    /// Mark a validator for removal from the pool - this happens right after
-    /// `remove_validator_from_pool` has been called on the stake pool
-    /// This is cleaned up in the next epoch
-    pub fn mark_validator_for_removal(&mut self, index: usize) -> Result<()> {
-        self.validators_to_remove.set(index, true)
-    }
->>>>>>> 235c0034
-
-    /// Called when adding a validator to the pool so that we can ensure a 1-1 mapping between
-    /// the validator list and the steward state
-    pub fn increment_validator_to_add(&mut self) -> Result<()> {
-        self.validators_added = self
-            .validators_added
-            .checked_add(1)
-            .ok_or(StewardError::ArithmeticError)?;
         Ok(())
     }
 
@@ -605,12 +567,7 @@
                 // Updates num_pool_validators at the start of the cycle so validator additions later won't be considered
 
                 require!(
-<<<<<<< HEAD
-                    num_pool_validators
-                        == self.num_pool_validators + self.validators_added as usize,
-=======
                     num_pool_validators == self.num_pool_validators + self.validators_added as u64,
->>>>>>> 235c0034
                     StewardError::ListStateMismatch
                 );
                 self.num_pool_validators = num_pool_validators;
