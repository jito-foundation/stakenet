--- conflicted
+++ resolved
@@ -430,29 +430,18 @@
             .iter()
             .position(|&i| i == index as u16);
 
-<<<<<<< HEAD
-        for i in yield_score_index..self.num_pool_validators as usize {
-            let next_i = i.checked_add(1).ok_or(StewardError::ArithmeticError)?;
-            self.sorted_yield_score_indices[i] = self.sorted_yield_score_indices[next_i];
-        }
-
-        for i in score_index..self.num_pool_validators as usize {
-            let next_i = i.checked_add(1).ok_or(StewardError::ArithmeticError)?;
-            self.sorted_score_indices[i] = self.sorted_score_indices[next_i];
-=======
         if let Some(yield_score_index) = yield_score_index {
-            for i in yield_score_index..self.num_pool_validators {
+            for i in yield_score_index..self.num_pool_validators as usize {
                 let next_i = i.checked_add(1).ok_or(StewardError::ArithmeticError)?;
                 self.sorted_yield_score_indices[i] = self.sorted_yield_score_indices[next_i];
             }
         }
 
         if let Some(score_index) = score_index {
-            for i in score_index..self.num_pool_validators {
+            for i in score_index..self.num_pool_validators as usize {
                 let next_i = i.checked_add(1).ok_or(StewardError::ArithmeticError)?;
                 self.sorted_score_indices[i] = self.sorted_score_indices[next_i];
             }
->>>>>>> 57081b89
         }
 
         for i in 0..self.num_pool_validators as usize {
