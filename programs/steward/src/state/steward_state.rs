use borsh::BorshSerialize;
use std::fmt::Display;

use crate::{
    bitmask::BitMask,
    constants::{
        LAMPORT_BALANCE_DEFAULT, MAX_VALIDATORS, SORTED_INDEX_DEFAULT, TVC_ACTIVATION_EPOCH,
    },
    delegation::{
        decrease_stake_calculation, increase_stake_calculation, RebalanceType, UnstakeState,
    },
    errors::StewardError,
    events::{DecreaseComponents, StateTransition},
    score::{
        instant_unstake_validator, validator_score, InstantUnstakeComponentsV3, ScoreComponentsV4,
    },
    utils::{epoch_progress, get_target_lamports, stake_lamports_at_validator_list_index},
    Config, Parameters,
};

#[cfg(feature = "idl-build")]
use anchor_lang::idl::types::*;
use anchor_lang::prelude::*;
#[cfg(feature = "idl-build")]
use anchor_lang::IdlBuild;

use bytemuck::{Pod, Zeroable};
use spl_stake_pool::big_vec::BigVec;
use validator_history::{ClusterHistory, ValidatorHistory};

pub fn maybe_transition(
    steward_state: &mut StewardStateV2,
    clock: &Clock,
    params: &Parameters,
    epoch_schedule: &EpochSchedule,
) -> Result<Option<StateTransition>> {
    let initial_state = steward_state.state_tag.to_string();
    steward_state.transition(clock, params, epoch_schedule)?;

    if initial_state != steward_state.state_tag.to_string() {
        return Ok(Some(StateTransition {
            epoch: clock.epoch,
            slot: clock.slot,
            previous_state: initial_state,
            new_state: steward_state.state_tag.to_string(),
        }));
    }
    Ok(None)
}

/// V1 State - Pure POD struct for deserialization of existing accounts
/// DO NOT ADD ANY IMPLEMENTATIONS TO THIS STRUCT
#[zero_copy]
pub struct StewardStateV1 {
    /// Current state of the Steward
    pub state_tag: StewardStateEnum,

    /////// Validator fields. Indices correspond to spl_stake_pool::ValidatorList index ///////
    /// Internal lamport balance of each validator, used to track stake deposits that need to be unstaked,
    /// so not always equal to the stake account balance.
    pub validator_lamport_balances: [u64; MAX_VALIDATORS],

    /// Overall score of validator, used to determine delegates and order for delegation.
    pub scores: [u32; MAX_VALIDATORS],

    /// Indices of validators, sorted by score descending
    pub sorted_score_indices: [u16; MAX_VALIDATORS],

    /// Yield component of the score. Used as secondary priority, to determine order for unstaking.
    pub yield_scores: [u32; MAX_VALIDATORS],

    /// Indices of validators, sorted by yield score descending
    pub sorted_yield_score_indices: [u16; MAX_VALIDATORS],

    /// Target share of pool represented as a proportion, indexed by spl_stake_pool::ValidatorList index
    pub delegations: [Delegation; MAX_VALIDATORS],

    /// Each bit represents a validator, true if validator should be unstaked
    pub instant_unstake: BitMask,

    /// Tracks progress of states that require one instruction per validator
    pub progress: BitMask,

    /// Marks a validator for immediate removal after `remove_validator_from_pool` has been called on the stake pool
    /// This happens when a validator is able to be removed within the same epoch as it was marked
    pub validators_for_immediate_removal: BitMask,

    /// Marks a validator for removal after `remove_validator_from_pool` has been called on the stake pool
    /// This is cleaned up in the next epoch
    pub validators_to_remove: BitMask,

    ////// Cycle metadata fields //////
    /// Slot of the first ComputeScores instruction in the current cycle
    pub start_computing_scores_slot: u64,

    /// Internal current epoch, for tracking when epoch has changed
    pub current_epoch: u64,

    /// Next cycle start
    pub next_cycle_epoch: u64,

    /// Number of validators in the stake pool, used to determine the number of validators to be scored.
    /// Updated at the start of each cycle and when validators are removed.
    pub num_pool_validators: u64,

    /// Total lamports that have been due to scoring this cycle
    pub scoring_unstake_total: u64,

    /// Total lamports that have been due to instant unstaking this cycle
    pub instant_unstake_total: u64,

    /// Total lamports that have been due to stake deposits this cycle
    pub stake_deposit_unstake_total: u64,

    /// Flags to track state transitions and operations
    pub status_flags: u32,

    /// Number of validators added to the pool in the current cycle
    pub validators_added: u16,

    /// Future state and #[repr(C)] alignment
<<<<<<< HEAD
    pub _padding0: [u8; STATE_PADDING_0_SIZE],
    // TODO ADD MORE PADDING
    /// Total lamports that have been due to directed stake unstake this cycle
    pub directed_unstake_total: u64,
}

pub const STATE_PADDING_0_SIZE: usize = (MAX_VALIDATORS * 8 + 2) - 8;
=======
    pub _padding0: [u8; STATE_PADDING_0_SIZE_V1],
}

pub const STATE_PADDING_0_SIZE_V1: usize = MAX_VALIDATORS * 8 + 2;

/// Tracks state of the stake pool.
/// Follow state transitions here:
/// https://github.com/jito-foundation/stakenet/blob/master/programs/steward/state-machine-diagram.png
#[zero_copy]
pub struct StewardStateV2 {
    /// Current state of the Steward
    pub state_tag: StewardStateEnum,

    /////// Validator fields. Indices correspond to spl_stake_pool::ValidatorList index ///////
    /// Internal lamport balance of each validator, used to track stake deposits that need to be unstaked,
    /// so not always equal to the stake account balance.
    pub validator_lamport_balances: [u64; MAX_VALIDATORS],

    /// Overall score of validator, used to determine delegates and order for delegation.
    pub scores: [u64; MAX_VALIDATORS],

    /// Indices of validators, sorted by score descending
    pub sorted_score_indices: [u16; MAX_VALIDATORS],

    /// Indices of validators, sorted by raw score descending
    pub sorted_raw_score_indices: [u16; MAX_VALIDATORS],

    /// Target share of pool represented as a proportion, indexed by spl_stake_pool::ValidatorList index
    pub delegations: [Delegation; MAX_VALIDATORS],

    /// Each bit represents a validator, true if validator should be unstaked
    pub instant_unstake: BitMask,

    /// Tracks progress of states that require one instruction per validator
    pub progress: BitMask,

    /// Marks a validator for immediate removal after `remove_validator_from_pool` has been called on the stake pool
    /// This happens when a validator is able to be removed within the same epoch as it was marked
    pub validators_for_immediate_removal: BitMask,

    /// Marks a validator for removal after `remove_validator_from_pool` has been called on the stake pool
    /// This is cleaned up in the next epoch
    pub validators_to_remove: BitMask,
>>>>>>> e2a172c8

    ////// Cycle metadata fields //////
    /// Slot of the first ComputeScores instruction in the current cycle
    pub start_computing_scores_slot: u64,

    /// Internal current epoch, for tracking when epoch has changed
    pub current_epoch: u64,

    /// Next cycle start
    pub next_cycle_epoch: u64,

    /// Number of validators in the stake pool, used to determine the number of validators to be scored.
    /// Updated at the start of each cycle and when validators are removed.
    pub num_pool_validators: u64,

    /// Total lamports that have been due to scoring this cycle
    pub scoring_unstake_total: u64,

    /// Total lamports that have been due to instant unstaking this cycle
    pub instant_unstake_total: u64,

    /// Total lamports that have been due to stake deposits this cycle
    pub stake_deposit_unstake_total: u64,

    /// Flags to track state transitions and operations
    pub status_flags: u32,

    /// Number of validators added to the pool in the current cycle
    pub validators_added: u16,
    pub _padding0: [u8; 2],

    /// Raw score without binary filters applied. Used as secondary priority, to determine order for unstaking.
    pub raw_scores: [u64; MAX_VALIDATORS],
    // TODO ADD MORE PADDING
}

#[derive(Clone, Copy, PartialEq, Debug)]
#[repr(u64)]
pub enum StewardStateEnum {
    /// Start state
    /// Rebalance directed stake
    RebalanceDirected,

    /// Every `num_cycle_epochs` epochs, scores are computed and the top `num_delegation_validators` validators are selected.
    ComputeScores,

    /// Once scores are computed, the number of lamports assigned to each validator determined in this step
    ComputeDelegations,

    /// Once delegations are computed, the pool is idle until the 90% mark of the epoch
    Idle,

    /// Once at the 90% mark of the epoch, the pool checks if any validators have met kickable criteria
    ComputeInstantUnstake,

    /// Stake rebalances computed and executed, adjusting delegations if instant_unstake validators are hit
    /// Transition back to Idle, or ComputeScores if new cycle
    Rebalance,
}

#[derive(BorshSerialize, PartialEq, Eq, Debug)]
#[zero_copy]
pub struct Delegation {
    pub numerator: u32,
    pub denominator: u32,
}

impl Default for Delegation {
    fn default() -> Self {
        Self {
            numerator: 0,
            denominator: 1,
        }
    }
}

impl Delegation {
    pub const fn new(numerator: u32, denominator: u32) -> Self {
        Self {
            numerator,
            denominator,
        }
    }
}

impl AnchorSerialize for StewardStateEnum {
    fn serialize<W: std::io::Write>(&self, writer: &mut W) -> std::io::Result<()> {
        (*self as u64).serialize(writer)
    }
}

// With unsafe impl, need to manually ensure that the guarantees of Pod and Zeroable are upheld
// I.e discriminator of zero and C-style alignment
unsafe impl Zeroable for StewardStateEnum {}
unsafe impl Pod for StewardStateEnum {}

impl Display for StewardStateEnum {
    fn fmt(&self, f: &mut std::fmt::Formatter) -> std::fmt::Result {
        match self {
            Self::ComputeScores => write!(f, "ComputeScores"),
            Self::ComputeDelegations => write!(f, "ComputeDelegations"),
            Self::Idle => write!(f, "Idle"),
            Self::ComputeInstantUnstake => {
                write!(f, "ComputeInstantUnstake")
            }
            Self::Rebalance => write!(f, "Rebalance"),
            Self::RebalanceDirected => write!(f, "RebalanceDirected"),
        }
    }
}

#[cfg(feature = "idl-build")]
impl IdlBuild for StewardStateEnum {
    fn get_full_path() -> String {
        "StewardStateEnum".to_string()
    }

    fn create_type() -> Option<IdlTypeDef> {
        Some(IdlTypeDef {
            name: "StewardStateEnum".to_string(),
            ty: IdlTypeDefTy::Enum {
                variants: vec![
                    IdlEnumVariant {
                        name: "ComputeScores".to_string(),
                        fields: None,
                    },
                    IdlEnumVariant {
                        name: "ComputeDelegations".to_string(),
                        fields: None,
                    },
                    IdlEnumVariant {
                        name: "Idle".to_string(),
                        fields: None,
                    },
                    IdlEnumVariant {
                        name: "ComputeInstantUnstake".to_string(),
                        fields: None,
                    },
                    IdlEnumVariant {
                        name: "Rebalance".to_string(),
                        fields: None,
                    },
                    IdlEnumVariant {
                        name: "RebalanceDirected".to_string(),
                        fields: None,
                    },
                ],
            },
            docs: Default::default(),
            generics: Default::default(),
            serialization: Default::default(),
            repr: Default::default(),
        })
    }

    fn insert_types(_types: &mut std::collections::BTreeMap<String, IdlTypeDef>) {}
}

// BITS 0-7 COMPLETED PROGRESS FLAGS
// Used to mark the completion of a particular state
pub const COMPUTE_SCORE: u32 = 1 << 7;
pub const COMPUTE_DELEGATIONS: u32 = 1 << 1;
pub const EPOCH_MAINTENANCE: u32 = 1 << 2;
pub const PRE_LOOP_IDLE: u32 = 1 << 3;
pub const COMPUTE_INSTANT_UNSTAKES: u32 = 1 << 4;
pub const REBALANCE: u32 = 1 << 5;
pub const POST_LOOP_IDLE: u32 = 1 << 6;
pub const REBALANCE_DIRECTED_COMPLETE: u32 = 1 << 0;
// BITS 8-15 RESERVED FOR FUTURE USE
// BITS 16-23 OPERATIONAL FLAGS
/// In epoch maintenance, when a new epoch is detected, we need a flag to tell the
/// state transition layer that it needs to be reset to the IDLE state
/// this flag is set in in epoch_maintenance and unset in the IDLE state transition
pub const RESET_TO_IDLE: u32 = 1 << 16;
// BITS 24-31 RESERVED FOR FUTURE USE

impl StewardStateV2 {
    pub fn set_flag(&mut self, flag: u32) {
        self.status_flags |= flag;
    }

    pub fn clear_flags(&mut self) {
        self.status_flags = 0;
    }

    pub fn unset_flag(&mut self, flag: u32) {
        self.status_flags &= !flag;
    }

    pub fn has_flag(&self, flag: u32) -> bool {
        self.status_flags & flag != 0
    }

    /// Top level transition method. Tries to transition to a new state based on current state and epoch conditions
    pub fn transition(
        &mut self,
        clock: &Clock,
        params: &Parameters,
        epoch_schedule: &EpochSchedule,
    ) -> Result<()> {
        let current_epoch = clock.epoch;
        let current_slot = clock.slot;
        let epoch_progress = epoch_progress(clock, epoch_schedule)?;
        match self.state_tag {
            StewardStateEnum::ComputeScores => self.transition_compute_scores(
                current_epoch,
                current_slot,
                params.num_epochs_between_scoring,
            ),
            StewardStateEnum::ComputeDelegations => self.transition_compute_delegations(
                current_epoch,
                current_slot,
                params.num_epochs_between_scoring,
            ),
            StewardStateEnum::Idle => self.transition_idle(
                current_epoch,
                current_slot,
                params.num_epochs_between_scoring,
                epoch_progress,
                params.instant_unstake_epoch_progress,
                params.compute_score_epoch_progress,
            ),
            StewardStateEnum::ComputeInstantUnstake => self.transition_compute_instant_unstake(
                current_epoch,
                current_slot,
                params.num_epochs_between_scoring,
            ),
            StewardStateEnum::Rebalance => self.transition_rebalance(
                current_epoch,
                current_slot,
                params.num_epochs_between_scoring,
            ),
            StewardStateEnum::RebalanceDirected => self.transition_rebalance_directed(
                current_epoch,
                current_slot,
                params.num_epochs_between_scoring,
                epoch_progress,
            ),
        }
    }

    #[inline]
    fn transition_compute_scores(
        &mut self,
        current_epoch: u64,
        current_slot: u64,
        num_epochs_between_scoring: u64,
    ) -> Result<()> {
        if current_epoch >= self.next_cycle_epoch {
            self.reset_state_for_new_cycle(
                current_epoch,
                current_slot,
                num_epochs_between_scoring,
            )?;
        } else if self.progress.is_complete(self.num_pool_validators)? {
            self.state_tag = StewardStateEnum::ComputeDelegations;
            self.progress = BitMask::default();
            self.delegations = [Delegation::default(); MAX_VALIDATORS];
            self.set_flag(COMPUTE_SCORE);
        }
        Ok(())
    }

    #[inline]
    fn transition_compute_delegations(
        &mut self,
        current_epoch: u64,
        current_slot: u64,
        num_epochs_between_scoring: u64,
    ) -> Result<()> {
        if current_epoch >= self.next_cycle_epoch {
            self.reset_state_for_new_cycle(
                current_epoch,
                current_slot,
                num_epochs_between_scoring,
            )?;
        } else if self.has_flag(COMPUTE_DELEGATIONS) {
            self.state_tag = StewardStateEnum::Idle;
        }
        Ok(())
    }

    #[inline]
    fn transition_idle(
        &mut self,
        current_epoch: u64,
        current_slot: u64,
        num_epochs_between_scoring: u64,
        epoch_progress: f64,
        min_epoch_progress_for_instant_unstake: f64,
        min_epoch_progress_for_compute_scores: f64,
    ) -> Result<()> {
        let completed_loop = self.has_flag(REBALANCE);
        let completed_directed_rebalance = self.has_flag(REBALANCE_DIRECTED_COMPLETE);
        let completed_compute_delegations = self.has_flag(COMPUTE_DELEGATIONS);

        if current_epoch >= self.next_cycle_epoch {
            self.reset_state_for_new_cycle(
                current_epoch,
                current_slot,
                num_epochs_between_scoring,
            )?;
        } else if completed_directed_rebalance
            && !completed_compute_delegations
            && epoch_progress >= min_epoch_progress_for_compute_scores
        {
            self.progress = BitMask::default();
            self.state_tag = StewardStateEnum::ComputeScores;
            self.instant_unstake = BitMask::default();
        } else if !completed_loop {
            self.unset_flag(RESET_TO_IDLE);

            self.set_flag(PRE_LOOP_IDLE);

            if epoch_progress >= min_epoch_progress_for_instant_unstake {
                self.state_tag = StewardStateEnum::ComputeInstantUnstake;
                self.instant_unstake = BitMask::default();
                self.progress = BitMask::default();
            }
        } else if completed_loop {
            self.set_flag(POST_LOOP_IDLE)
        }

        Ok(())
    }

    #[inline]
    fn transition_compute_instant_unstake(
        &mut self,
        current_epoch: u64,
        current_slot: u64,
        num_epochs_between_scoring: u64,
    ) -> Result<()> {
        if current_epoch >= self.next_cycle_epoch {
            self.reset_state_for_new_cycle(
                current_epoch,
                current_slot,
                num_epochs_between_scoring,
            )?;
        } else if self.has_flag(RESET_TO_IDLE) {
            self.state_tag = StewardStateEnum::Idle;
            self.instant_unstake = BitMask::default();
            self.progress = BitMask::default();
            // NOTE: RESET_TO_IDLE is cleared in the Idle transition
        } else if self.progress.is_complete(self.num_pool_validators)? {
            self.state_tag = StewardStateEnum::Rebalance;
            self.progress = BitMask::default();
            self.set_flag(COMPUTE_INSTANT_UNSTAKES);
        }
        Ok(())
    }

    #[inline]
    fn transition_rebalance(
        &mut self,
        current_epoch: u64,
        current_slot: u64,
        num_epochs_between_scoring: u64,
    ) -> Result<()> {
        if current_epoch >= self.next_cycle_epoch {
            self.reset_state_for_new_cycle(
                current_epoch,
                current_slot,
                num_epochs_between_scoring,
            )?;
        } else if self.has_flag(RESET_TO_IDLE) {
            self.state_tag = StewardStateEnum::Idle;
            self.progress = BitMask::default();
            // NOTE: RESET_TO_IDLE is cleared in the Idle transition
        } else if self.progress.is_complete(self.num_pool_validators)? {
            self.state_tag = StewardStateEnum::Idle;
            self.set_flag(REBALANCE);
        }
        Ok(())
    }

    #[inline]
    fn transition_rebalance_directed(
        &mut self,
        current_epoch: u64,
        current_slot: u64,
        num_epochs_between_scoring: u64,
        epoch_progress: f64,
    ) -> Result<()> {
        let directed_rebalance_complete = self.has_flag(REBALANCE_DIRECTED_COMPLETE);

        if current_epoch >= self.next_cycle_epoch {
            self.reset_state_for_new_cycle(
                current_epoch,
                current_slot,
                num_epochs_between_scoring,
            )?;
        } else if directed_rebalance_complete {
            self.progress = BitMask::default();
            self.state_tag = StewardStateEnum::Idle;
            // This needs to be reset every cycle when RebalanceDirected is complete
            self.directed_unstake_total = 0;
        } else if epoch_progress >= 0.5 {
            // Do not stall the state machine if directed rebalance is not complete by the epoch
            // midpoint, undirected stake should be uninterrupted
            self.set_flag(REBALANCE_DIRECTED_COMPLETE);
            self.state_tag = StewardStateEnum::Idle;
        }
        Ok(())
    }

    /// Update internal state when transitioning to a new cycle, and ComputeScores restarts
    pub fn reset_state_for_new_cycle(
        &mut self,
        current_epoch: u64,
        current_slot: u64,
        num_epochs_between_scoring: u64,
    ) -> Result<()> {
        self.state_tag = StewardStateEnum::RebalanceDirected;
        self.scores = [0; MAX_VALIDATORS];
        self.raw_scores = [0; MAX_VALIDATORS];
        self.progress = BitMask::default();
        self.next_cycle_epoch = current_epoch
            .checked_add(num_epochs_between_scoring)
            .ok_or(StewardError::ArithmeticError)?;
        self.start_computing_scores_slot = current_slot;
        self.scoring_unstake_total = 0;
        self.instant_unstake_total = 0;
        self.stake_deposit_unstake_total = 0;
        self.delegations = [Delegation::default(); MAX_VALIDATORS];
        self.instant_unstake = BitMask::default();

        let has_epoch_maintenance = self.has_flag(EPOCH_MAINTENANCE);
        self.clear_flags();
        if has_epoch_maintenance {
            self.set_flag(EPOCH_MAINTENANCE);
        }

        Ok(())
    }

    /// Update internal state when a validator is removed from the pool
    pub fn remove_validator(&mut self, index: usize) -> Result<()> {
        let marked_for_regular_removal = self.validators_to_remove.get(index)?;
        let marked_for_immediate_removal = self.validators_for_immediate_removal.get(index)?;

        require!(
            marked_for_regular_removal || marked_for_immediate_removal,
            StewardError::ValidatorNotMarkedForRemoval
        );

        let num_pool_validators = self.num_pool_validators as usize;
        let num_pool_validators_plus_added = num_pool_validators + self.validators_added as usize;

        require!(
            index < num_pool_validators_plus_added,
            StewardError::ValidatorIndexOutOfBounds
        );

        // If the validator was marked for removal in the current cycle, decrement validators_added
        if index >= num_pool_validators {
            self.validators_added = self
                .validators_added
                .checked_sub(1)
                .ok_or(StewardError::ArithmeticError)?;
        } else {
            self.num_pool_validators = self
                .num_pool_validators
                .checked_sub(1)
                .ok_or(StewardError::ArithmeticError)?;
        }

        // Refresh range bounds after decrement
        let num_pool_validators = self.num_pool_validators as usize;
        let num_pool_validators_plus_added = num_pool_validators + self.validators_added as usize;

        // Shift all validator state to the left
        for i in index..num_pool_validators {
            let next_i = i.checked_add(1).ok_or(StewardError::ArithmeticError)?;
            self.validator_lamport_balances[i] = self.validator_lamport_balances[next_i];
            self.scores[i] = self.scores[next_i];
            self.raw_scores[i] = self.raw_scores[next_i];
            self.delegations[i] = self.delegations[next_i];
            self.instant_unstake
                .set(i, self.instant_unstake.get(next_i)?)?;
            self.progress.set(i, self.progress.get(next_i)?)?;
        }

        // For state that can be valid past num_pool_validators, we still need to shift the values
        for i in index..num_pool_validators_plus_added {
            let next_i = i.checked_add(1).ok_or(StewardError::ArithmeticError)?;
            self.validators_to_remove
                .set(i, self.validators_to_remove.get(next_i)?)?;
            self.validators_for_immediate_removal
                .set(i, self.validators_for_immediate_removal.get(next_i)?)?;
        }

        // Update score indices
        let raw_score_index = self
            .sorted_raw_score_indices
            .iter()
            .position(|&i| i == index as u16);
        let score_index = self
            .sorted_score_indices
            .iter()
            .position(|&i| i == index as u16);

        if let Some(raw_score_index) = raw_score_index {
            for i in raw_score_index..num_pool_validators {
                let next_i = i.checked_add(1).ok_or(StewardError::ArithmeticError)?;
                self.sorted_raw_score_indices[i] = self.sorted_raw_score_indices[next_i];
            }
        }

        if let Some(score_index) = score_index {
            for i in score_index..num_pool_validators {
                let next_i = i.checked_add(1).ok_or(StewardError::ArithmeticError)?;
                self.sorted_score_indices[i] = self.sorted_score_indices[next_i];
            }
        }

        for i in 0..num_pool_validators {
            if self.sorted_raw_score_indices[i] as usize > index {
                self.sorted_raw_score_indices[i] = self.sorted_raw_score_indices[i]
                    .checked_sub(1)
                    .ok_or(StewardError::ArithmeticError)?;
            }
            if self.sorted_score_indices[i] as usize > index {
                self.sorted_score_indices[i] = self.sorted_score_indices[i]
                    .checked_sub(1)
                    .ok_or(StewardError::ArithmeticError)?;
            }
        }

        // Clear values on empty last index
        self.validator_lamport_balances[num_pool_validators] = LAMPORT_BALANCE_DEFAULT;
        self.scores[num_pool_validators] = 0;
        self.raw_scores[num_pool_validators] = 0;
        self.sorted_score_indices[num_pool_validators] = SORTED_INDEX_DEFAULT;
        self.sorted_raw_score_indices[num_pool_validators] = SORTED_INDEX_DEFAULT;
        self.delegations[num_pool_validators] = Delegation::default();
        self.instant_unstake.set(num_pool_validators, false)?;
        self.progress.set(num_pool_validators, false)?;
        self.validators_to_remove
            .set(num_pool_validators_plus_added, false)?;
        self.validators_for_immediate_removal
            .set(num_pool_validators_plus_added, false)?;

        Ok(())
    }

    /// Mark a validator for removal from the pool - this happens right after
    /// `remove_validator_from_pool` has been called on the stake pool
    /// This is cleaned up in the next epoch
    pub fn mark_validator_for_removal(&mut self, index: usize) -> Result<()> {
        self.validators_to_remove.set(index, true)
    }

    pub fn mark_validator_for_immediate_removal(&mut self, index: usize) -> Result<()> {
        self.validators_for_immediate_removal.set(index, true)
    }

    /// Called when adding a validator to the pool so that we can ensure a 1-1 mapping between
    /// the validator list and the steward state
    pub fn increment_validator_to_add(&mut self) -> Result<()> {
        self.validators_added = self
            .validators_added
            .checked_add(1)
            .ok_or(StewardError::ArithmeticError)?;
        Ok(())
    }

    /// One instruction per validator. Can be done in any order.
    /// Computes score for a validator for the current epoch, stores score, and yield score component.
    /// Inserts this validator's index into sorted_score_indices and sorted_yield_score_indices, sorted by
    /// score and yield score respectively, descending.
    ///
    /// Mutates: scores, yield_scores, sorted_score_indices, sorted_yield_score_indices, progress
    #[allow(clippy::too_many_arguments)]
    pub fn compute_score(
        &mut self,
        clock: &Clock,
        epoch_schedule: &EpochSchedule,
        validator: &ValidatorHistory,
        index: usize,
        cluster: &ClusterHistory,
        config: &Config,
<<<<<<< HEAD
    ) -> Result<Option<ScoreComponentsV3>> {
=======
        num_pool_validators: u64,
    ) -> Result<Option<ScoreComponentsV4>> {
>>>>>>> e2a172c8
        if matches!(self.state_tag, StewardStateEnum::ComputeScores) {
            let current_epoch = clock.epoch;

            // Skip scoring if already processed
            if self.progress.get(index)? {
                msg!("Validator at index {} already scored", index);
                return Ok(None);
            }

            // Skip scoring if marked for deletion
            if self.validators_to_remove.get(index)?
                || self.validators_for_immediate_removal.get(index)?
            {
                self.scores[index] = 0_u64;
                self.raw_scores[index] = 0_u64;

                let num_scores_calculated = self.progress.count();
                insert_sorted_index(
                    &mut self.sorted_score_indices,
                    &self.scores,
                    index as u16,
                    self.scores[index],
                    num_scores_calculated,
                )?;
                insert_sorted_index(
                    &mut self.sorted_raw_score_indices,
                    &self.raw_scores,
                    index as u16,
                    self.raw_scores[index],
                    num_scores_calculated,
                )?;

                self.progress.set(index, true)?;

                return Ok(None);
            }

            // Check that latest_update_slot is within the current epoch to guarantee previous epoch data is complete
            let last_update_slot = validator
                .history
                .vote_account_last_update_slot_latest()
                .ok_or(StewardError::VoteHistoryNotRecentEnough)?;
            if last_update_slot < epoch_schedule.get_first_slot_in_epoch(current_epoch) {
                return Err(StewardError::VoteHistoryNotRecentEnough.into());
            }

            // Check that cluster history is within current epoch to guarantee previous epoch data is complete
            if cluster.cluster_history_last_update_slot
                < epoch_schedule.get_first_slot_in_epoch(current_epoch)
            {
                return Err(StewardError::ClusterHistoryNotRecentEnough.into());
            }

            // Calculate score with binary filters applied
            let score_components = validator_score(
                validator,
                cluster,
                config,
                current_epoch as u16,
                TVC_ACTIVATION_EPOCH,
            )?;

            // Store both raw score and final score
            self.raw_scores[index] = score_components.raw_score;
            self.scores[index] = score_components.score;

            // Insertion sort scores into sorted_indices
            let num_scores_calculated = self.progress.count();
            insert_sorted_index(
                &mut self.sorted_score_indices,
                &self.scores,
                index as u16,
                self.scores[index],
                num_scores_calculated,
            )?;
            insert_sorted_index(
                &mut self.sorted_raw_score_indices,
                &self.raw_scores,
                index as u16,
                self.raw_scores[index],
                num_scores_calculated,
            )?;

            self.progress.set(index, true)?;
            return Ok(Some(score_components));
        }

        msg!("Steward state invalid for compute_score");
        Err(StewardError::InvalidState.into())
    }

    /// Given list of scores, finds top `num_delegation_validators` and assigns an equal share
    /// to each validator, represented as a fraction of total stake
    ///
    /// Mutates: delegations, compute_delegations_completed
    pub fn compute_delegations(&mut self, current_epoch: u64, config: &Config) -> Result<()> {
        if matches!(self.state_tag, StewardStateEnum::ComputeDelegations) {
            if current_epoch >= self.next_cycle_epoch {
                return Err(StewardError::InvalidState.into());
            }

            let validators_to_delegate = select_validators_to_delegate(
                &self.scores[..self.num_pool_validators as usize],
                &self.sorted_score_indices[..self.num_pool_validators as usize],
                config.parameters.num_delegation_validators as usize,
            );

            let num_delegation_validators = validators_to_delegate.len();

            // Assign equal share of pool to each validator
            for index in validators_to_delegate {
                self.delegations[index as usize] = Delegation {
                    numerator: 1,
                    denominator: num_delegation_validators as u32,
                };
            }

            self.set_flag(COMPUTE_DELEGATIONS);

            return Ok(());
        }
        Err(StewardError::InvalidState.into())
    }

    /// One instruction per validator.
    /// Check a set of criteria that determine whether a validator should be kicked from the pool
    /// If so, set the validator.index bit in `instant_unstake` to true
    ///
    /// Mutates: instant_unstake, progress
    pub fn compute_instant_unstake(
        &mut self,
        clock: &Clock,
        epoch_schedule: &EpochSchedule,
        validator: &ValidatorHistory,
        index: usize,
        cluster: &ClusterHistory,
        config: &Config,
    ) -> Result<Option<InstantUnstakeComponentsV3>> {
        if matches!(self.state_tag, StewardStateEnum::ComputeInstantUnstake) {
            if clock.epoch >= self.next_cycle_epoch {
                return Err(StewardError::InvalidState.into());
            }

            if epoch_progress(clock, epoch_schedule)?
                < config.parameters.instant_unstake_epoch_progress
            {
                return Err(StewardError::InstantUnstakeNotReady.into());
            }

            // Skip if already processed
            if self.progress.get(index)? {
                return Ok(None);
            }

            // Skip if marked for deletion
            if self.validators_to_remove.get(index)?
                || self.validators_for_immediate_removal.get(index)?
            {
                self.progress.set(index, true)?;
                return Ok(None);
            }

            let first_slot = epoch_schedule.get_first_slot_in_epoch(clock.epoch);

            // Epoch credits and cluster history must be updated in the current epoch and after the midpoint of the epoch
            let min_acceptable_slot = first_slot
                .checked_add(
                    (epoch_schedule.get_slots_in_epoch(clock.epoch) as f64
                        * config.parameters.instant_unstake_inputs_epoch_progress)
                        .round() as u64,
                )
                .ok_or(StewardError::ArithmeticError)?;

            let last_update_slot = validator
                .history
                .vote_account_last_update_slot_latest()
                .ok_or(StewardError::VoteHistoryNotRecentEnough)?;
            if last_update_slot < min_acceptable_slot {
                return Err(StewardError::VoteHistoryNotRecentEnough.into());
            }
            if cluster.cluster_history_last_update_slot < min_acceptable_slot {
                return Err(StewardError::ClusterHistoryNotRecentEnough.into());
            }

            let instant_unstake_result = instant_unstake_validator(
                validator,
                cluster,
                config,
                first_slot,
                clock.epoch as u16,
                TVC_ACTIVATION_EPOCH,
            )?;

            self.instant_unstake
                .set(index, instant_unstake_result.instant_unstake)?;
            self.progress.set(index, true)?;
            return Ok(Some(instant_unstake_result));
        }
        Err(StewardError::InvalidState.into())
    }

    /// One instruction per validator.
    /// Based on target delegation amounts, instant unstake status, reserve stake, and unstaking caps, this determines whether
    /// this validator should get more or less stake, and updates internal state. If the validator is being instant-unstaked,
    /// delegations are distributed to other eligible validators.
    /// stake_pool_lamports and reserve_lamports are the raw values from stake pool and reserve accounts, respectively, not adjusted for rent.
    ///
    ///
    /// Mutates: validator_lamport_balances delegations, unstake_total, stake_deposit_unstake_total, instant_unstake_total, progress
    #[allow(clippy::too_many_arguments)]
    pub fn rebalance(
        &mut self,
        current_epoch: u64,
        index: usize,
        validator_list: &BigVec<'_>,
        stake_pool_lamports: u64,
        reserve_lamports: u64,
        stake_account_current_lamports: u64,
        minimum_delegation: u64,
        stake_rent: u64,
        parameters: &Parameters,
    ) -> Result<RebalanceType> {
        if matches!(self.state_tag, StewardStateEnum::Rebalance) {
            if current_epoch >= self.next_cycle_epoch {
                return Err(StewardError::InvalidState.into());
            }

            // Skip if already processed
            if self.progress.get(index)? {
                return Ok(RebalanceType::None);
            }

            // Skip if marked for deletion
            if self.validators_to_remove.get(index)?
                || self.validators_for_immediate_removal.get(index)?
            {
                self.progress.set(index, true)?;
                return Ok(RebalanceType::None);
            }

            let base_lamport_balance = minimum_delegation
                .checked_add(stake_rent)
                .ok_or(StewardError::ArithmeticError)?;

            // Maximum increase amount is the total lamports in the reserve stake account minus (num_validators + 1) * stake_rent, which covers rent for all validators plus the transient rent
            let all_accounts_needed_reserve_for_rent = validator_list
                .len()
                .checked_add(1)
                .ok_or(StewardError::ArithmeticError)?;

            let accounts_left_needed_reserve_for_rent = all_accounts_needed_reserve_for_rent
                .checked_sub(self.progress.count() as u32)
                .ok_or(StewardError::ArithmeticError)?;

            let reserve_minimum = stake_rent
                .checked_mul(accounts_left_needed_reserve_for_rent as u64)
                .ok_or(StewardError::ArithmeticError)?;
            // Saturating_sub because reserve stake may be less than the reserve_minimum but needs more than the reserve_minimum to be able to delegate
            let reserve_lamports = reserve_lamports.saturating_sub(reserve_minimum);

            // Represents the amount of lamports that can be delegated to validators beyond the fixed costs of rent and minimum_delegation
            let stake_pool_lamports = stake_pool_lamports
                .checked_sub(
                    base_lamport_balance
                        .checked_mul(validator_list.len() as u64)
                        .ok_or(StewardError::ArithmeticError)?,
                )
                .ok_or(StewardError::ArithmeticError)?;

            let target_lamports =
                get_target_lamports(&self.delegations[index], stake_pool_lamports)?;

            let (_, some_transient_lamports) =
                stake_lamports_at_validator_list_index(validator_list, index)?;

            let current_lamports =
                stake_account_current_lamports.saturating_sub(minimum_delegation);

            if !some_transient_lamports {
                /* This field is used to determine the amount of stake deposits this validator has gotten which push it over the target.
                This is important with calculating withdrawals: we can calculate current_lamports - validator_lamport_balances[index]
                to see the net stake deposits that should be unstaked.

                In all cases where the current_lamports is now below the target or internal balance, we update the internal balance.
                Otherwise, keep the internal balance the same to ensure we still see the stake deposit delta, until it can be unstaked.
                */

                if self.validator_lamport_balances[index] == LAMPORT_BALANCE_DEFAULT {
                    self.validator_lamport_balances[index] = current_lamports;
                }

                self.validator_lamport_balances[index] = match (
                    current_lamports < self.validator_lamport_balances[index],
                    current_lamports < target_lamports,
                ) {
                    (true, true) => current_lamports,
                    (true, false) => current_lamports,
                    (false, true) => current_lamports,
                    (false, false) => self.validator_lamport_balances[index],
                }
            }

            let rebalance = if !some_transient_lamports
                && (target_lamports < current_lamports || self.instant_unstake.get(index)?)
            {
                let scoring_unstake_cap: u64 = (stake_pool_lamports as u128)
                    .checked_mul(parameters.scoring_unstake_cap_bps as u128)
                    .and_then(|x| x.checked_div(10_000))
                    .ok_or(StewardError::ArithmeticError)?
                    .try_into()
                    .map_err(|_| StewardError::ArithmeticCastError)?;
                let instant_unstake_cap: u64 = (stake_pool_lamports as u128)
                    .checked_mul(parameters.instant_unstake_cap_bps as u128)
                    .and_then(|x| x.checked_div(10_000))
                    .ok_or(StewardError::ArithmeticError)?
                    .try_into()
                    .map_err(|_| StewardError::ArithmeticCastError)?;
                let stake_deposit_unstake_cap: u64 = (stake_pool_lamports as u128)
                    .checked_mul(parameters.stake_deposit_unstake_cap_bps as u128)
                    .and_then(|x| x.checked_div(10_000))
                    .ok_or(StewardError::ArithmeticError)?
                    .try_into()
                    .map_err(|_| StewardError::ArithmeticCastError)?;
                let directed_unstake_cap: u64 = (stake_pool_lamports as u128)
                    .checked_mul(parameters.directed_stake_unstake_cap_bps as u128)
                    .and_then(|x| x.checked_div(10_000))
                    .ok_or(StewardError::ArithmeticError)?
                    .try_into()
                    .map_err(|_| StewardError::ArithmeticCastError)?;

                let unstake_state = UnstakeState {
                    stake_deposit_unstake_total: self.stake_deposit_unstake_total,
                    instant_unstake_total: self.instant_unstake_total,
                    scoring_unstake_total: self.scoring_unstake_total,
                    stake_deposit_unstake_cap,
                    instant_unstake_cap,
                    scoring_unstake_cap,
                    directed_unstake_total: self.directed_unstake_total,
                    directed_unstake_cap,
                };

                decrease_stake_calculation(
                    self,
                    index,
                    unstake_state,
                    current_lamports,
                    stake_pool_lamports,
                    validator_list,
                    minimum_delegation,
                    stake_rent,
                )?
            } else if !some_transient_lamports && current_lamports < target_lamports {
                increase_stake_calculation(
                    self,
                    index,
                    current_lamports,
                    stake_pool_lamports,
                    validator_list,
                    reserve_lamports,
                    minimum_delegation,
                    stake_rent,
                )?
            } else {
                RebalanceType::None
            };

            // Update internal state based on rebalance
            match rebalance {
                RebalanceType::Decrease(DecreaseComponents {
                    scoring_unstake_lamports,
                    instant_unstake_lamports,
                    stake_deposit_unstake_lamports,
                    total_unstake_lamports,
                    directed_unstake_lamports,
                }) => {
                    if self.validator_lamport_balances[index] != LAMPORT_BALANCE_DEFAULT {
                        self.validator_lamport_balances[index] = self.validator_lamport_balances
                            [index]
                            .saturating_sub(total_unstake_lamports);
                    }
                    self.directed_unstake_total = self
                        .directed_unstake_total
                        .checked_add(directed_unstake_lamports)
                        .ok_or(StewardError::ArithmeticError)?;
                    self.scoring_unstake_total = self
                        .scoring_unstake_total
                        .checked_add(scoring_unstake_lamports)
                        .ok_or(StewardError::ArithmeticError)?;

                    self.stake_deposit_unstake_total = self
                        .stake_deposit_unstake_total
                        .checked_add(stake_deposit_unstake_lamports)
                        .ok_or(StewardError::ArithmeticError)?;

                    self.instant_unstake_total = self
                        .instant_unstake_total
                        .checked_add(instant_unstake_lamports)
                        .ok_or(StewardError::ArithmeticError)?;

                    if instant_unstake_lamports > 0 && self.delegations[index].numerator > 0 {
                        // Ensure this validator gets no more stake and distribute the delegation to the other eligible
                        // by lowering their denominator
                        for i in 0..index {
                            if self.delegations[i].numerator > 0 {
                                self.delegations[i].denominator =
                                    self.delegations[i].denominator.saturating_sub(1).max(1);
                            }
                        }

                        let next_i = index.checked_add(1).ok_or(StewardError::ArithmeticError)?;
                        for i in next_i..self.num_pool_validators as usize {
                            if self.delegations[i].numerator > 0 {
                                self.delegations[i].denominator =
                                    self.delegations[i].denominator.saturating_sub(1).max(1);
                            }
                        }
                        self.delegations[index] = Delegation {
                            numerator: 0,
                            denominator: 1,
                        };
                    }
                }
                RebalanceType::Increase(amount) => {
                    if self.validator_lamport_balances[index] != LAMPORT_BALANCE_DEFAULT {
                        self.validator_lamport_balances[index] = self.validator_lamport_balances
                            [index]
                            .checked_add(amount)
                            .ok_or(StewardError::ArithmeticError)?;
                    }
                }
                RebalanceType::None => {}
            }

            self.progress.set(index, true)?;
            return Ok(rebalance);
        }
        Err(StewardError::InvalidState.into())
    }
}

/// Inserts index into sorted_indices at the correct position, shifting elements as needed. Sorted by score descending.
/// mutates `sorted_indices` in place
pub fn insert_sorted_index(
    sorted_indices: &mut [u16],
    scores: &[u64],
    index: u16,
    score: u64,
    current_len: usize,
) -> Result<()> {
    // Ensure the current_len is within the bounds of the sorted_indices slice
    assert!(current_len <= sorted_indices.len());

    // Find the correct position to insert the new index
    let position = sorted_indices[..current_len]
        .iter()
        .position(|&i| scores[i as usize] < score);

    // If no such position, insert at the end of the current elements
    let insert_at = position.unwrap_or(current_len);

    // Shift elements to the right to make room for the new index
    for i in (insert_at..current_len).rev() {
        let next_i = i.checked_add(1).ok_or(StewardError::ArithmeticError)?;
        sorted_indices[next_i] = sorted_indices[i];
    }

    // Insert the new index
    sorted_indices[insert_at] = index;
    Ok(())
}

/// Selects top `num_delegation_validators` validators by score descending.
/// If there are fewer than `num_delegation_validators` validators with non-zero scores, all non-zero scores are selected.
pub fn select_validators_to_delegate(
    scores: &[u64],
    sorted_score_indices: &[u16],
    num_delegation_validators: usize,
) -> Vec<u16> {
    let mut validators_to_delegate = Vec::with_capacity(num_delegation_validators);
    let last_valid_index = sorted_score_indices
        .iter()
        .position(|&i| scores[i as usize] == 0)
        .unwrap_or(num_delegation_validators);

    validators_to_delegate.extend(
        sorted_score_indices[..last_valid_index.min(num_delegation_validators)]
            .iter()
            .copied(),
    );

    validators_to_delegate
}<|MERGE_RESOLUTION|>--- conflicted
+++ resolved
@@ -119,15 +119,6 @@
     pub validators_added: u16,
 
     /// Future state and #[repr(C)] alignment
-<<<<<<< HEAD
-    pub _padding0: [u8; STATE_PADDING_0_SIZE],
-    // TODO ADD MORE PADDING
-    /// Total lamports that have been due to directed stake unstake this cycle
-    pub directed_unstake_total: u64,
-}
-
-pub const STATE_PADDING_0_SIZE: usize = (MAX_VALIDATORS * 8 + 2) - 8;
-=======
     pub _padding0: [u8; STATE_PADDING_0_SIZE_V1],
 }
 
@@ -171,7 +162,6 @@
     /// Marks a validator for removal after `remove_validator_from_pool` has been called on the stake pool
     /// This is cleaned up in the next epoch
     pub validators_to_remove: BitMask,
->>>>>>> e2a172c8
 
     ////// Cycle metadata fields //////
     /// Slot of the first ComputeScores instruction in the current cycle
@@ -207,6 +197,8 @@
     pub raw_scores: [u64; MAX_VALIDATORS],
     // TODO ADD MORE PADDING
 }
+
+pub const STATE_PADDING_0_SIZE: usize = (MAX_VALIDATORS * 8 + 2) - 8;
 
 #[derive(Clone, Copy, PartialEq, Debug)]
 #[repr(u64)]
@@ -567,8 +559,6 @@
         } else if directed_rebalance_complete {
             self.progress = BitMask::default();
             self.state_tag = StewardStateEnum::Idle;
-            // This needs to be reset every cycle when RebalanceDirected is complete
-            self.directed_unstake_total = 0;
         } else if epoch_progress >= 0.5 {
             // Do not stall the state machine if directed rebalance is not complete by the epoch
             // midpoint, undirected stake should be uninterrupted
@@ -754,12 +744,8 @@
         index: usize,
         cluster: &ClusterHistory,
         config: &Config,
-<<<<<<< HEAD
-    ) -> Result<Option<ScoreComponentsV3>> {
-=======
         num_pool_validators: u64,
     ) -> Result<Option<ScoreComponentsV4>> {
->>>>>>> e2a172c8
         if matches!(self.state_tag, StewardStateEnum::ComputeScores) {
             let current_epoch = clock.epoch;
 
@@ -1097,8 +1083,6 @@
                     stake_deposit_unstake_cap,
                     instant_unstake_cap,
                     scoring_unstake_cap,
-                    directed_unstake_total: self.directed_unstake_total,
-                    directed_unstake_cap,
                 };
 
                 decrease_stake_calculation(
@@ -1140,10 +1124,6 @@
                             [index]
                             .saturating_sub(total_unstake_lamports);
                     }
-                    self.directed_unstake_total = self
-                        .directed_unstake_total
-                        .checked_add(directed_unstake_lamports)
-                        .ok_or(StewardError::ArithmeticError)?;
                     self.scoring_unstake_total = self
                         .scoring_unstake_total
                         .checked_add(scoring_unstake_lamports)
