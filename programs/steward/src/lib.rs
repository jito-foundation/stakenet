#![allow(clippy::redundant_pub_crate)]
use anchor_lang::prelude::*;
use anchor_lang::IdlBuild;
use instructions::*;

use crate::utils::PreferredValidatorType;

mod allocator;
pub mod constants;
pub mod delegation;
pub mod errors;
pub mod events;
pub mod instructions;
pub mod score;
pub mod state;
pub mod utils;

pub use state::*;

declare_id!("Stewardf95sJbmtcZsyagb2dg4Mo8eVQho8gpECvLx8");

/*
This program manages the selection of validators and delegation of stake for a SPL Stake Pool.

It relies on validator metrics collected by the Validator History Program.

To initialize a Steward-managed pool:
1) `initialize_config` - creates Config account, and transfers ownership of the pool's staker authority to the Staker PDA
2) `initialize_state` - creates State account
3) `realloc_state` - increases the size of the State account to StewardStateAccount::SIZE, and initializes values once at that size

Each cycle, the following steps are performed by a permissionless cranker:
x) epoch_maintenance ( once per epoch )
1) compute_score ( once per validator )
2) compute_delegations
3) idle
4) compute_instant_unstake ( once per validator )
5) rebalance ( once per validator )

For the remaining epochs in a cycle, the state will repeat idle->compute_instant_unstake->rebalance.
After `num_epochs_between_scoring` epochs, the state can transition back to ComputeScores.

To manage the validators in the pool, there are the following permissionless instructions:
- `auto_add_validator_to_pool`
- `auto_remove_validator_from_pool`
- `instant_remove_validator` - called when a validator can be removed within the same epoch it was marked for removal

There are three authorities within the program:
- `admin` - can update authority, pause, resume, and reset state
- `parameters_authority` - can update parameters
- `blacklist_authority` - can add and remove validators from the blacklist

If manual intervention is required, the following spl-stake-pool instructions are available, and can be executed by the config.authority:
- `add_validator_to_pool`
- `remove_validator_from_pool`
- `set_preferred_validator`
- `increase_validator_stake`
- `decrease_validator_stake`
- `increase_additional_validator_stake`
- `decrease_additional_validator_stake`
- `set_staker`
*/
#[program]
pub mod steward {

    use super::*;

    /* Initialization instructions */

    // Initializes Config and Staker accounts. Must be called before any other instruction
    // Requires Pool to be initialized
    pub fn initialize_steward(
        ctx: Context<InitializeSteward>,
        update_parameters_args: UpdateParametersArgs,
    ) -> Result<()> {
        instructions::initialize_steward::handler(ctx, &update_parameters_args)
    }

    /// Increases state account by 10KiB each ix until it reaches StewardStateAccount::SIZE
    pub fn realloc_state(ctx: Context<ReallocState>) -> Result<()> {
        instructions::realloc_state::handler(ctx)
    }

    /* Main cycle loop */

    /// Adds a validator to the pool if it has a validator history account, matches stake_minimum, and is not yet in the pool
    pub fn auto_add_validator_to_pool(ctx: Context<AutoAddValidator>) -> Result<()> {
        instructions::auto_add_validator_to_pool::handler(ctx)
    }

    /// Removes a validator from the pool if its stake account is inactive or the vote account has closed
    pub fn auto_remove_validator_from_pool(
        ctx: Context<AutoRemoveValidator>,
        validator_list_index: u64,
    ) -> Result<()> {
        instructions::auto_remove_validator_from_pool::handler(ctx, validator_list_index as usize)
    }

    /// When a validator is marked for immediate removal, it needs to be removed before normal functions can continue
    pub fn instant_remove_validator(
        ctx: Context<InstantRemoveValidator>,
        validator_index_to_remove: u64,
    ) -> Result<()> {
        instructions::instant_remove_validator::handler(ctx, validator_index_to_remove as usize)
    }

    /// Housekeeping, run at the start of any new epoch before any other instructions
    pub fn epoch_maintenance(
        ctx: Context<EpochMaintenance>,
        validator_index_to_remove: Option<u64>,
    ) -> Result<()> {
        instructions::epoch_maintenance::handler(ctx, validator_index_to_remove.map(|x| x as usize))
    }

    /// Computes score for a the validator at `validator_list_index` for the current cycle.
    pub fn compute_score(ctx: Context<ComputeScore>, validator_list_index: u64) -> Result<()> {
        instructions::compute_score::handler(ctx, validator_list_index as usize)
    }

    /// Computes delegation for a validator for the current cycle.
    /// All validators must have delegations computed before stake can be delegated
    pub fn compute_delegations(ctx: Context<ComputeDelegations>) -> Result<()> {
        instructions::compute_delegations::handler(ctx)
    }

    /// Idle state, waiting for epoch progress before transitioning to next state
    pub fn idle(ctx: Context<Idle>) -> Result<()> {
        instructions::idle::handler(ctx)
    }

    /// Checks if a validator at `validator_list_index` should be instant unstaked, and marks it if so
    pub fn compute_instant_unstake(
        ctx: Context<ComputeInstantUnstake>,
        validator_list_index: u64,
    ) -> Result<()> {
        instructions::compute_instant_unstake::handler(ctx, validator_list_index as usize)
    }

    /// Increases or decreases stake for a validator at `validator_list_index` to match the target stake,
    /// given constraints on increase/decrease priority, reserve balance, and unstaking caps
    pub fn rebalance(ctx: Context<Rebalance>, validator_list_index: u64) -> Result<()> {
        instructions::rebalance::handler(ctx, validator_list_index as usize)
    }

    /* Admin instructions */

    // If `new_authority` is not a pubkey you own, you cannot regain the authority, but you can
    // use the stake pool manager to set a new staker
    pub fn set_new_authority(
        ctx: Context<SetNewAuthority>,
        authority_type: AuthorityType,
    ) -> Result<()> {
        instructions::set_new_authority::handler(ctx, authority_type)
    }

    /// Pauses the steward, preventing any further state transitions
    pub fn pause_steward(ctx: Context<PauseSteward>) -> Result<()> {
        instructions::pause_steward::handler(ctx)
    }

    /// Resumes the steward, allowing state transitions to continue
    pub fn resume_steward(ctx: Context<ResumeSteward>) -> Result<()> {
        instructions::resume_steward::handler(ctx)
    }

    /// Adds the validator at `index` to the blacklist. It will be instant unstaked and never receive delegations
    pub fn add_validator_to_blacklist(
        ctx: Context<AddValidatorToBlacklist>,
        validator_history_blacklist: u32,
    ) -> Result<()> {
        instructions::add_validator_to_blacklist::handler(ctx, validator_history_blacklist)
    }

    /// Removes the validator at `index` from the blacklist
    pub fn remove_validator_from_blacklist(
        ctx: Context<RemoveValidatorFromBlacklist>,
        validator_history_blacklist: u32,
    ) -> Result<()> {
        instructions::remove_validator_from_blacklist::handler(ctx, validator_history_blacklist)
    }

    /// For parameters that are present in args, the instruction checks that they are within sensible bounds and saves them to config struct
    pub fn update_parameters(
        ctx: Context<UpdateParameters>,
        update_parameters_args: UpdateParametersArgs,
    ) -> Result<()> {
        instructions::update_parameters::handler(ctx, &update_parameters_args)
    }

    /// Resets steward state account to its initial state.
    pub fn reset_steward_state(ctx: Context<ResetStewardState>) -> Result<()> {
        instructions::reset_steward_state::handler(ctx)
    }

<<<<<<< HEAD
=======
    /// Admin to mark or unmark validator for removal and unstuck the machine
    pub fn admin_mark_for_removal(
        ctx: Context<AdminMarkForRemoval>,
        validator_list_index: u64,
        mark_for_removal: u8,
        immediate: u8,
    ) -> Result<()> {
        instructions::admin_mark_for_removal::handler(
            ctx,
            validator_list_index as usize,
            mark_for_removal != 0,
            immediate != 0,
        )
    }

>>>>>>> 8135f267
    /// Closes Steward PDA accounts associated with a given Config (StewardStateAccount, and Staker).
    /// Config is not closed as it is a Keypair, so lamports can simply be withdrawn.
    /// Reclaims lamports to authority
    pub fn close_steward_accounts(ctx: Context<CloseStewardAccounts>) -> Result<()> {
        instructions::close_steward_accounts::handler(ctx)
    }

    /* Passthrough instructions */
    /* passthrough to spl-stake-pool, where the signer is Staker. Must be invoked by `config.authority` */

    /// Passthrough spl-stake-pool: Set the staker for the pool
    pub fn set_staker(ctx: Context<SetStaker>) -> Result<()> {
        instructions::spl_passthrough::set_staker_handler(ctx)
    }

    /// Passthrough spl-stake-pool: Add a validator to the pool
    pub fn add_validator_to_pool(
        ctx: Context<AddValidatorToPool>,
        validator_seed: Option<u32>,
    ) -> Result<()> {
        instructions::spl_passthrough::add_validator_to_pool_handler(ctx, validator_seed)
    }

    /// Passthrough spl-stake-pool: Remove a validator from the pool
    pub fn remove_validator_from_pool(
        ctx: Context<RemoveValidatorFromPool>,
        validator_list_index: u64,
    ) -> Result<()> {
        instructions::spl_passthrough::remove_validator_from_pool_handler(
            ctx,
            validator_list_index as usize,
        )
    }

    /// Passthrough spl-stake-pool: Set the preferred validator
    pub fn set_preferred_validator(
        ctx: Context<SetPreferredValidator>,
        validator_type: PreferredValidatorType,
        validator: Option<Pubkey>,
    ) -> Result<()> {
        instructions::spl_passthrough::set_preferred_validator_handler(
            ctx,
            validator_type.as_ref(),
            validator,
        )
    }

    /// Passthrough spl-stake-pool: Increase validator stake
    pub fn increase_validator_stake(
        ctx: Context<IncreaseValidatorStake>,
        lamports: u64,
        transient_seed: u64,
    ) -> Result<()> {
        instructions::spl_passthrough::increase_validator_stake_handler(
            ctx,
            lamports,
            transient_seed,
        )
    }

    /// Passthrough spl-stake-pool: Decrease validator stake
    pub fn decrease_validator_stake(
        ctx: Context<DecreaseValidatorStake>,
        lamports: u64,
        transient_seed: u64,
    ) -> Result<()> {
        instructions::spl_passthrough::decrease_validator_stake_handler(
            ctx,
            lamports,
            transient_seed,
        )
    }

    /// Passthrough spl-stake-pool: Increase additional validator stake
    pub fn increase_additional_validator_stake(
        ctx: Context<IncreaseAdditionalValidatorStake>,
        lamports: u64,
        transient_seed: u64,
        ephemeral_seed: u64,
    ) -> Result<()> {
        instructions::spl_passthrough::increase_additional_validator_stake_handler(
            ctx,
            lamports,
            transient_seed,
            ephemeral_seed,
        )
    }

    /// Passthrough spl-stake-pool: Decrease additional validator stake
    pub fn decrease_additional_validator_stake(
        ctx: Context<DecreaseAdditionalValidatorStake>,
        lamports: u64,
        transient_seed: u64,
        ephemeral_seed: u64,
    ) -> Result<()> {
        instructions::spl_passthrough::decrease_additional_validator_stake_handler(
            ctx,
            lamports,
            transient_seed,
            ephemeral_seed,
        )
    }
}<|MERGE_RESOLUTION|>--- conflicted
+++ resolved
@@ -192,8 +192,6 @@
         instructions::reset_steward_state::handler(ctx)
     }
 
-<<<<<<< HEAD
-=======
     /// Admin to mark or unmark validator for removal and unstuck the machine
     pub fn admin_mark_for_removal(
         ctx: Context<AdminMarkForRemoval>,
@@ -209,7 +207,6 @@
         )
     }
 
->>>>>>> 8135f267
     /// Closes Steward PDA accounts associated with a given Config (StewardStateAccount, and Staker).
     /// Config is not closed as it is a Keypair, so lamports can simply be withdrawn.
     /// Reclaims lamports to authority
