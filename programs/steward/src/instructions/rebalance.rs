use std::num::NonZeroU32;

use anchor_lang::{
    idl::types::*,
    idl::*,
    prelude::*,
    solana_program::{
        program::invoke_signed,
        stake::{self, tools::get_minimum_delegation},
        system_program, sysvar, vote,
    },
};
use borsh::{BorshDeserialize, BorshSerialize};
use spl_pod::solana_program::stake::state::StakeStateV2;
use spl_stake_pool::{
    find_stake_program_address, find_transient_stake_program_address, minimum_delegation,
    state::ValidatorListHeader,
};
use validator_history::ValidatorHistory;

use crate::{
    constants::STAKE_POOL_WITHDRAW_SEED,
    delegation::{DecreaseComponents, RebalanceType},
    errors::StewardError,
    maybe_transition_and_emit,
    utils::{deserialize_stake_pool, get_stake_pool_address, get_validator_stake_info_at_index},
    Config, StewardStateAccount,
};

#[derive(Accounts)]
#[instruction(validator_list_index: u64)]
pub struct Rebalance<'info> {
    pub config: AccountLoader<'info, Config>,

    #[account(
        mut,
        seeds = [StewardStateAccount::SEED, config.key().as_ref()],
        bump
    )]
    pub state_account: AccountLoader<'info, StewardStateAccount>,

    #[account(
        seeds = [ValidatorHistory::SEED, vote_account.key().as_ref()],
        seeds::program = validator_history::id(),
        bump
    )]
    pub validator_history: AccountLoader<'info, ValidatorHistory>,

    /// CHECK: CPI program
    #[account(address = spl_stake_pool::ID)]
    pub stake_pool_program: AccountInfo<'info>,

    /// CHECK: passing through, checks are done by spl-stake-pool
    #[account(address = get_stake_pool_address(&config)?)]
    pub stake_pool: AccountInfo<'info>,

    /// CHECK: passing through, checks are done by spl-stake-pool
    #[account(
        seeds = [
            stake_pool.key().as_ref(),
            STAKE_POOL_WITHDRAW_SEED
        ],
        seeds::program = spl_stake_pool::ID,
        bump = deserialize_stake_pool(&stake_pool)?.stake_withdraw_bump_seed
    )]
    pub withdraw_authority: AccountInfo<'info>,

    /// CHECK: passing through, checks are done by spl-stake-pool
    #[account(
        mut,
        address = deserialize_stake_pool(&stake_pool)?.validator_list
    )]
    pub validator_list: AccountInfo<'info>,

    /// CHECK: passing through, checks are done by spl-stake-pool
    #[account(
        mut,
        address = deserialize_stake_pool(&stake_pool)?.reserve_stake
    )]
    pub reserve_stake: AccountInfo<'info>,

    /// CHECK: passing through, checks are done by spl-stake-pool
    #[account(
        mut,
        address = find_stake_program_address(
            &spl_stake_pool::id(),
            &vote_account.key(),
            &stake_pool.key(),
            NonZeroU32::new(
                u32::from(
                    get_validator_stake_info_at_index(&validator_list, validator_list_index as usize)?
                        .validator_seed_suffix
                )
            )
        ).0,
        owner = stake::program::ID
    )]
    pub stake_account: AccountInfo<'info>,

    /// CHECK: passing through, checks are done by spl-stake-pool
    /// Account may not exist yet so no owner check done
    #[account(
        mut,
        address = find_transient_stake_program_address(
            &spl_stake_pool::id(),
            &vote_account.key(),
            &stake_pool.key(),
            get_validator_stake_info_at_index(&validator_list, validator_list_index as usize)?.transient_seed_suffix.into()
        ).0
    )]
    pub transient_stake_account: AccountInfo<'info>,

    /// CHECK: passing through, checks are done by spl-stake-pool
    #[account(owner = vote::program::ID)]
    pub vote_account: AccountInfo<'info>,

    /// CHECK: passing through, checks are done by spl-stake-pool
    #[account(address = sysvar::clock::ID)]
    pub clock: AccountInfo<'info>,

    #[account(address = sysvar::rent::ID)]
    pub rent: Sysvar<'info, Rent>,

    /// CHECK: passing through, checks are done by spl-stake-pool
    #[account(address = sysvar::stake_history::ID)]
    pub stake_history: AccountInfo<'info>,

    /// CHECK: passing through, checks are done by spl-stake-pool
    #[account(address = stake::config::ID)]
    pub stake_config: AccountInfo<'info>,

    /// CHECK: passing through, checks are done by spl-stake-pool
    #[account(address = system_program::ID)]
    pub system_program: AccountInfo<'info>,

    /// CHECK: passing through, checks are done by spl-stake-pool
    #[account(address = stake::program::ID)]
    pub stake_program: AccountInfo<'info>,
}

pub fn handler(ctx: Context<Rebalance>, validator_list_index: usize) -> Result<()> {
    let config = ctx.accounts.config.load()?;
    let mut state_account = ctx.accounts.state_account.load_mut()?;
    let validator_history = ctx.accounts.validator_history.load()?;
    let validator_list = &ctx.accounts.validator_list;
    let clock = Clock::get()?;
    let epoch_schedule = EpochSchedule::get()?;

    let validator_stake_info =
        get_validator_stake_info_at_index(validator_list, validator_list_index)?;
    require!(
        validator_stake_info.vote_account_address == validator_history.vote_account,
        StewardError::ValidatorNotInList
    );
    let transient_seed = u64::from(validator_stake_info.transient_seed_suffix);

    require!(
        clock.epoch == state_account.state.current_epoch,
        StewardError::EpochMaintenanceNotComplete
    );

    if config.is_paused() {
        return Err(StewardError::StateMachinePaused.into());
    }

    let minimum_delegation = minimum_delegation(get_minimum_delegation()?);
    let stake_rent = Rent::get()?.minimum_balance(StakeStateV2::size_of());

    let result = {
        let validator_list_data = &mut ctx.accounts.validator_list.try_borrow_mut_data()?;
        let (_, validator_list) = ValidatorListHeader::deserialize_vec(validator_list_data)?;

        let stake_pool_lamports_with_fixed_cost =
            deserialize_stake_pool(&ctx.accounts.stake_pool)?.total_lamports;
        let reserve_lamports_with_rent = ctx.accounts.reserve_stake.lamports();

        state_account.state.rebalance(
            clock.epoch,
            validator_list_index,
            &validator_list,
            stake_pool_lamports_with_fixed_cost,
            reserve_lamports_with_rent,
            minimum_delegation,
            stake_rent,
            &config.parameters,
        )?
    };

<<<<<<< HEAD
    // Have to drop the state account before calling the CPI
    drop(state_account);

    match result {
=======
    match result.clone() {
>>>>>>> f5c08dd6
        RebalanceType::Decrease(decrease_components) => {
            invoke_signed(
                &spl_stake_pool::instruction::decrease_validator_stake_with_reserve(
                    &ctx.accounts.stake_pool_program.key(),
                    &ctx.accounts.stake_pool.key(),
                    &ctx.accounts.state_account.key(),
                    &ctx.accounts.withdraw_authority.key(),
                    &ctx.accounts.validator_list.key(),
                    &ctx.accounts.reserve_stake.key(),
                    &ctx.accounts.stake_account.key(),
                    &ctx.accounts.transient_stake_account.key(),
                    decrease_components.total_unstake_lamports,
                    transient_seed,
                ),
                &[
                    ctx.accounts.stake_pool.to_account_info(),
                    ctx.accounts.state_account.to_account_info(),
                    ctx.accounts.withdraw_authority.to_owned(),
                    ctx.accounts.validator_list.to_account_info(),
                    ctx.accounts.reserve_stake.to_account_info(),
                    ctx.accounts.stake_account.to_account_info(),
                    ctx.accounts.transient_stake_account.to_account_info(),
                    ctx.accounts.clock.to_account_info(),
                    ctx.accounts.rent.to_account_info(),
                    ctx.accounts.stake_history.to_account_info(),
                    ctx.accounts.system_program.to_account_info(),
                    ctx.accounts.stake_program.to_account_info(),
                ],
                &[&[
                    StewardStateAccount::SEED,
                    &ctx.accounts.config.key().to_bytes(),
                    &[ctx.bumps.state_account],
                ]],
            )?;
        }
        RebalanceType::Increase(lamports) => {
            invoke_signed(
                &spl_stake_pool::instruction::increase_validator_stake(
                    &ctx.accounts.stake_pool_program.key(),
                    &ctx.accounts.stake_pool.key(),
                    &ctx.accounts.state_account.key(),
                    &ctx.accounts.withdraw_authority.key(),
                    &ctx.accounts.validator_list.key(),
                    &ctx.accounts.reserve_stake.key(),
                    &ctx.accounts.transient_stake_account.key(),
                    &ctx.accounts.stake_account.key(),
                    &ctx.accounts.vote_account.key(),
                    lamports,
                    transient_seed,
                ),
                &[
                    ctx.accounts.stake_pool.to_account_info(),
                    ctx.accounts.state_account.to_account_info(),
                    ctx.accounts.withdraw_authority.to_owned(),
                    ctx.accounts.validator_list.to_account_info(),
                    ctx.accounts.reserve_stake.to_account_info(),
                    ctx.accounts.transient_stake_account.to_account_info(),
                    ctx.accounts.stake_account.to_account_info(),
                    ctx.accounts.vote_account.to_owned(),
                    ctx.accounts.clock.to_account_info(),
                    ctx.accounts.rent.to_account_info(),
                    ctx.accounts.stake_history.to_account_info(),
                    ctx.accounts.stake_config.to_account_info(),
                    ctx.accounts.system_program.to_account_info(),
                    ctx.accounts.stake_program.to_account_info(),
                ],
                &[&[
                    StewardStateAccount::SEED,
                    &ctx.accounts.config.key().to_bytes(),
                    &[ctx.bumps.state_account],
                ]],
            )?;
        }
        RebalanceType::None => {}
    }

<<<<<<< HEAD
    {
        // We had to drop the state account before calling the CPI
        let mut state_account = ctx.accounts.state_account.load_mut()?;

        maybe_transition_and_emit(
            &mut state_account.state,
            &clock,
            &config.parameters,
            &epoch_schedule,
        )?;
=======
    emit!(rebalance_to_event(
        ctx.accounts.vote_account.key(),
        clock.epoch as u16,
        result
    ));

    if let Some(event) = maybe_transition_and_emit(
        &mut state_account.state,
        &clock,
        &config.parameters,
        &epoch_schedule,
    )? {
        emit!(event);
>>>>>>> f5c08dd6
    }

    Ok(())
}

#[event]
pub struct RebalanceEvent {
    pub vote_account: Pubkey,
    pub epoch: u16,
    pub rebalance_type_tag: RebalanceTypeTag,
    pub increase_lamports: u64,
    pub decrease_components: DecreaseComponents,
}

fn rebalance_to_event(
    vote_account: Pubkey,
    epoch: u16,
    rebalance_type: RebalanceType,
) -> RebalanceEvent {
    match rebalance_type {
        RebalanceType::None => RebalanceEvent {
            vote_account,
            epoch,
            rebalance_type_tag: RebalanceTypeTag::None,
            increase_lamports: 0,
            decrease_components: DecreaseComponents::default(),
        },
        RebalanceType::Increase(lamports) => RebalanceEvent {
            vote_account,
            epoch,
            rebalance_type_tag: RebalanceTypeTag::Increase,
            increase_lamports: lamports,
            decrease_components: DecreaseComponents::default(),
        },
        RebalanceType::Decrease(decrease_components) => RebalanceEvent {
            vote_account,
            epoch,
            rebalance_type_tag: RebalanceTypeTag::Decrease,
            increase_lamports: 0,
            decrease_components: decrease_components,
        },
    }
}

#[derive(BorshSerialize, BorshDeserialize, Debug)]
pub enum RebalanceTypeTag {
    None,
    Increase,
    Decrease,
}

impl IdlBuild for RebalanceTypeTag {
    fn create_type() -> Option<IdlTypeDef> {
        Some(IdlTypeDef {
            name: "RebalanceTypeTag".to_string(),
            ty: IdlTypeDefTy::Enum {
                variants: vec![
                    IdlEnumVariant {
                        name: "None".to_string(),
                        fields: None,
                    },
                    IdlEnumVariant {
                        name: "Increase".to_string(),
                        fields: None,
                    },
                    IdlEnumVariant {
                        name: "Decrease".to_string(),
                        fields: None,
                    },
                ],
            },
            docs: Default::default(),
            generics: Default::default(),
            serialization: Default::default(),
            repr: Default::default(),
        })
    }
}<|MERGE_RESOLUTION|>--- conflicted
+++ resolved
@@ -186,14 +186,9 @@
         )?
     };
 
-<<<<<<< HEAD
-    // Have to drop the state account before calling the CPI
     drop(state_account);
 
-    match result {
-=======
     match result.clone() {
->>>>>>> f5c08dd6
         RebalanceType::Decrease(decrease_components) => {
             invoke_signed(
                 &spl_stake_pool::instruction::decrease_validator_stake_with_reserve(
@@ -270,32 +265,23 @@
         RebalanceType::None => {}
     }
 
-<<<<<<< HEAD
     {
-        // We had to drop the state account before calling the CPI
         let mut state_account = ctx.accounts.state_account.load_mut()?;
 
-        maybe_transition_and_emit(
+        emit!(rebalance_to_event(
+            ctx.accounts.vote_account.key(),
+            clock.epoch as u16,
+            result
+        ));
+
+        if let Some(event) = maybe_transition_and_emit(
             &mut state_account.state,
             &clock,
             &config.parameters,
             &epoch_schedule,
-        )?;
-=======
-    emit!(rebalance_to_event(
-        ctx.accounts.vote_account.key(),
-        clock.epoch as u16,
-        result
-    ));
-
-    if let Some(event) = maybe_transition_and_emit(
-        &mut state_account.state,
-        &clock,
-        &config.parameters,
-        &epoch_schedule,
-    )? {
-        emit!(event);
->>>>>>> f5c08dd6
+        )? {
+            emit!(event);
+        }
     }
 
     Ok(())
@@ -335,7 +321,7 @@
             epoch,
             rebalance_type_tag: RebalanceTypeTag::Decrease,
             increase_lamports: 0,
-            decrease_components: decrease_components,
+            decrease_components,
         },
     }
 }
