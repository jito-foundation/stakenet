--- conflicted
+++ resolved
@@ -45,12 +45,7 @@
     /// If max commission in all validator history epochs is less than historical_commission_threshold, score is 1.0, else 0.0
     pub historical_commission_score: f64,
 
-<<<<<<< HEAD
-    /// If validator is using TipRouter authority, OR OldJito authority prior to TipRouter only
-    /// activation epoch, then score is 1.0, else 0.0
-=======
     /// If validator is using TipRouter authority, OR OldJito authority then score is 1.0, else 0.0
->>>>>>> 71504827
     pub merkle_root_upload_authority_score: f64,
 
     /// Average vote credits in last epoch_credits_range epochs / average blocks in last epoch_credits_range epochs
@@ -169,12 +164,7 @@
 
     let blacklisted_score = calculate_blacklist(config, validator.index)?;
 
-<<<<<<< HEAD
-    let merkle_root_upload_authority_score =
-        calculate_merkle_root_authority(validator, config, current_epoch)?;
-=======
     let merkle_root_upload_authority_score = calculate_merkle_root_authority(validator)?;
->>>>>>> 71504827
 
     /////// Formula ///////
 
@@ -442,17 +432,8 @@
 }
 
 /// Checks if validator is using appropriate TDA MerkleRootUploadAuthority
-<<<<<<< HEAD
-pub fn calculate_merkle_root_authority(
-    validator: &ValidatorHistory,
-    config: &Config,
-    current_epoch: u16,
-) -> Result<f64> {
-    if calculate_instant_unstake_merkle_root_upload_auth(validator, config, current_epoch)? {
-=======
 pub fn calculate_merkle_root_authority(validator: &ValidatorHistory) -> Result<f64> {
     if calculate_instant_unstake_merkle_root_upload_auth(validator)? {
->>>>>>> 71504827
         Ok(0.0)
     } else {
         Ok(1.0)
@@ -567,11 +548,7 @@
     let is_blacklisted = calculate_instant_unstake_blacklist(config, validator.index)?;
 
     let is_bad_merkle_root_upload_authority =
-<<<<<<< HEAD
-        calculate_instant_unstake_merkle_root_upload_auth(validator, config, current_epoch)?;
-=======
         calculate_instant_unstake_merkle_root_upload_auth(validator)?;
->>>>>>> 71504827
 
     let instant_unstake = delinquency_check
         || commission_check
@@ -666,27 +643,12 @@
 /// Checks if the validator is using allowed Tip Distribution merkle root upload authority
 pub fn calculate_instant_unstake_merkle_root_upload_auth(
     validator: &ValidatorHistory,
-<<<<<<< HEAD
-    config: &Config,
-    current_epoch: u16,
-=======
->>>>>>> 71504827
 ) -> Result<bool> {
     if let Some(merkle_root_upload_authority) =
         validator.history.merkle_root_upload_authority_latest()
     {
         match merkle_root_upload_authority {
-<<<<<<< HEAD
-            MerkleRootUploadAuthority::OldJitoLabs => {
-                if current_epoch >= config.tip_router_upload_auth_epoch_cutoff.into() {
-                    Ok(true)
-                } else {
-                    Ok(false)
-                }
-            }
-=======
             MerkleRootUploadAuthority::OldJitoLabs => Ok(false),
->>>>>>> 71504827
             MerkleRootUploadAuthority::TipRouter => Ok(false),
             _ => Ok(true),
         }
