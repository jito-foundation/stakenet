--- conflicted
+++ resolved
@@ -55,11 +55,7 @@
 - `superminority_score`: If validator is not in the superminority, score is 1.0, else 0.0
 - `delinquency_score`: If delinquency is not > threshold in any epoch, score is 1.0, else 0.0
 - `running_jito_score`: If validator has a mev commission in the last 10 epochs, score is 1.0, else 0.0
-<<<<<<< HEAD
-- `merkle_root_upload_authority_score`: If validator is using TipRouter Tip Distribution merkle root upload authority (OR OldJito authority prior to TipRouter only activation epoch) then score is 1.0, else 0.0
-=======
 - `merkle_root_upload_authority_score`: If validator is using TipRouter or OldJito Tip Distribution merkle root upload authority then score is 1.0, else 0.0
->>>>>>> 71504827
 
 > Note: All data comes from the `ValidatorHistory` account for each validator.
 
@@ -85,11 +81,7 @@
 
 For a breakdown of the formulas used for each score, see the Appendix.
 
-<<<<<<< HEAD
-Take a look at the implementation in [score.rs](./src/score.rs#L175)
-=======
 Take a look at the implementation in [score.rs](./src/score.rs#L174)
->>>>>>> 71504827
 
 ### Compute Delegations
 
@@ -122,11 +114,7 @@
     delinquency_check || commission_check || mev_commission_check || is_blacklisted || is_bad_merkle_root_upload_authority;
 ```
 
-<<<<<<< HEAD
-Take a look at the implementation in [score.rs](./src/score.rs#L559)
-=======
 Take a look at the implementation in [score.rs](./src/score.rs#L554)
->>>>>>> 71504827
 
 ### Rebalance
 
