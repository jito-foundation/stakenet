use anchor_lang::{system_program, InstructionData, ToAccountMetas, Discriminator};
use borsh::{BorshDeserialize, BorshSerialize};
use solana_program_test::*;

use solana_sdk::{
    account::Account,
    instruction::Instruction,
    pubkey::Pubkey,
    signature::{Keypair, Signer},
    transaction::Transaction,
};
<<<<<<< HEAD
use jito_priority_fee_distribution::{
     ID as PRIORITY_FEE_DISTRIBUTION_PROGRAM_ID,
};

=======
use std::str::FromStr;
>>>>>>> 5d527422
use tests::{steward_fixtures::system_account, validator_history_fixtures::TestFixture};
use validator_history::Config;

#[derive(BorshSerialize, BorshDeserialize)]
struct OldConfig {
    pub tip_distribution_program: Pubkey,
    pub admin: Pubkey,
    pub oracle_authority: Pubkey,
    pub counter: u32,
    pub bump: u8,
}

#[tokio::test]
async fn test_realloc_config_happy_path() {
    // init fixture
    let fixture = TestFixture::new().await;
    let ctx = &fixture.ctx;

    // create a new payer to ensure IX is permissionless
    let random_payer = Keypair::new();
    ctx.borrow_mut()
        .set_account(&random_payer.pubkey(), &system_account(10000000).into());

    // Create an old config structure that doesn't have priority_fee_oracle_authority
    let old_config = OldConfig {
        tip_distribution_program: Pubkey::from_str("4R3gSG8BpU4t19KYj8CfnbtRpnT8gtk4dvTHxVRwc2r7").unwrap(),
        admin: Pubkey::from_str("GZctHpWXmsZC1YHACTGGcHhYxjdRqQvTpYkb9LMvxDib").unwrap(),
        oracle_authority: Pubkey::from_str("8F4jGUmxF36vQ6yabnsxX6AQVXdKBhs8kGSUuRKSg8Xt").unwrap(),
        counter: 12,
        bump: 248,
    };

    let mut old_data = vec![];
    let discriminator_bytes = Config::DISCRIMINATOR.to_vec();
    let config_bytes = old_config.try_to_vec().unwrap();
    
    old_data.extend(&discriminator_bytes);
    old_data.extend(&config_bytes);

    // Override and set the config account to be like an old config. This allows the test
    // to guard against old values being zeroed and anchor trying to deserialize a smaller account.
    let old_config_account = Account {
        lamports: 1_670_400,
        owner: validator_history::id(),
        executable: false,
        rent_epoch: 0,
        data: old_data.clone(),
    };
    ctx.borrow_mut().set_account(
        &fixture.validator_history_config,
        &old_config_account.into(),
    );

    // TX to re-alloc the config account
    let instruction = Instruction {
        program_id: validator_history::id(),
        data: validator_history::instruction::ReallocConfigAccount {}.data(),
        accounts: validator_history::accounts::ReallocConfigAccount {
            config_account: fixture.validator_history_config,
            system_program: system_program::ID,
            payer: random_payer.pubkey(),
        }
        .to_account_metas(None),
    };

    let blockhash = ctx.borrow_mut().get_new_latest_blockhash().await.unwrap();
    let transaction = Transaction::new_signed_with_payer(
        &[instruction.clone()],
        Some(&random_payer.pubkey()),
        &[&random_payer],
        blockhash,
    );

    fixture.submit_transaction_assert_success(transaction).await;

    // Validate that the config account has extra space.
    let config_account_data_after = ctx
        .borrow_mut()
        .banks_client
        .get_account(fixture.validator_history_config)
        .await
        .unwrap()
        .unwrap()
        .data;
    let config_after: Config = fixture
        .load_and_deserialize(&fixture.validator_history_config)
        .await;
    assert!(config_account_data_after.len() > old_data.len());
    assert_eq!(config_account_data_after.len(), Config::SIZE as usize);

    // Validate the old config account data did not change
    assert_eq!(
        old_config.tip_distribution_program,
        config_after.tip_distribution_program
    );
    assert_eq!(old_config.admin, config_after.admin);
    assert_eq!(old_config.oracle_authority, config_after.oracle_authority);
    assert_eq!(old_config.bump, config_after.bump);
    assert_eq!(old_config.counter, config_after.counter);

    // Validate the, previously unset, priority_fee_oracle_authority is now set
    assert_eq!(
        old_config.oracle_authority,
        config_after.priority_fee_oracle_authority
    );
    assert_eq!(
        config_after.priority_fee_distribution_program,
        PRIORITY_FEE_DISTRIBUTION_PROGRAM_ID
    );
}

#[tokio::test]
async fn test_realloc_fails_when_size_doesnt_change() {
    // init fixture
    let fixture = TestFixture::new().await;
    let ctx = &fixture.ctx;
    fixture.initialize_config().await;

    let instruction = Instruction {
        program_id: validator_history::id(),
        data: validator_history::instruction::ReallocConfigAccount {}.data(),
        accounts: validator_history::accounts::ReallocConfigAccount {
            config_account: fixture.validator_history_config,
            system_program: system_program::ID,
            payer: fixture.keypair.pubkey(),
        }
        .to_account_metas(None),
    };

    let blockhash = ctx.borrow_mut().get_new_latest_blockhash().await.unwrap();
    let transaction = Transaction::new_signed_with_payer(
        &[instruction.clone()],
        Some(&fixture.keypair.pubkey()),
        &[&fixture.keypair],
        blockhash,
    );
    fixture
        .submit_transaction_assert_error(transaction, "NoReallocNeeded")
        .await;
}<|MERGE_RESOLUTION|>--- conflicted
+++ resolved
@@ -9,14 +9,11 @@
     signature::{Keypair, Signer},
     transaction::Transaction,
 };
-<<<<<<< HEAD
 use jito_priority_fee_distribution::{
      ID as PRIORITY_FEE_DISTRIBUTION_PROGRAM_ID,
 };
 
-=======
 use std::str::FromStr;
->>>>>>> 5d527422
 use tests::{steward_fixtures::system_account, validator_history_fixtures::TestFixture};
 use validator_history::Config;
 
