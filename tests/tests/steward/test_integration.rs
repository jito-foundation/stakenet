--- conflicted
+++ resolved
@@ -1043,6 +1043,17 @@
         &serialized_steward_state_account(steward_state_account).into(),
     );
 
+    let mut steward_state_account: StewardStateAccount =
+        fixture.load_and_deserialize(&fixture.steward_state).await;
+
+    // Force validator into the active set, don't wait for next cycle
+    steward_state_account.state.num_pool_validators += 1;
+    steward_state_account.state.validators_added -= 1;
+    ctx.borrow_mut().set_account(
+        &fixture.steward_state,
+        &serialized_steward_state_account(steward_state_account).into(),
+    );
+
     let reserve_before_rebalance = fixture.get_account(&fixture.stake_pool_meta.reserve).await;
 
     let tx = Transaction::new_signed_with_payer(
@@ -1255,11 +1266,7 @@
         fixture.load_and_deserialize(&fixture.steward_state).await;
 
     // Force validator into the active set, don't wait for next cycle
-<<<<<<< HEAD
-    steward_state_account.state.num_pool_validators += 1;
-=======
     // steward_state_account.state.num_pool_validators += 1;
->>>>>>> 43697383
     steward_state_account.state.validators_added -= 1;
     ctx.borrow_mut().set_account(
         &fixture.steward_state,
