--- conflicted
+++ resolved
@@ -760,11 +760,7 @@
         }
     );
 
-<<<<<<< HEAD
-    // test merkle_root_upload_authority is OldJito before tip_router_upload_auth_epoch_cutoff
-=======
     // test merkle_root_upload_authority is OldJito
->>>>>>> 71504827
     let mut validator = good_validator;
     validator
         .history
@@ -775,11 +771,7 @@
         &validator,
         &cluster_history,
         &config,
-<<<<<<< HEAD
-        u16::from(config.tip_router_upload_auth_epoch_cutoff) - 1,
-=======
         current_epoch as u16,
->>>>>>> 71504827
         TVC_ACTIVATION_EPOCH,
     )
     .unwrap();
@@ -798,11 +790,7 @@
             historical_commission_score: 1.0,
             merkle_root_upload_authority_score: 1.0,
             vote_account: validator.vote_account,
-<<<<<<< HEAD
-            epoch: u16::from(config.tip_router_upload_auth_epoch_cutoff) - 1,
-=======
             epoch: current_epoch as u16,
->>>>>>> 71504827
             details: ScoreDetails {
                 max_mev_commission: 0,
                 max_mev_commission_epoch: 10,
@@ -817,56 +805,7 @@
         }
     );
 
-<<<<<<< HEAD
-    // test merkle_root_upload_authority is OldJito at tip_router_upload_auth_epoch_cutoff
-    let mut validator = good_validator;
-    validator
-        .history
-        .last_mut()
-        .unwrap()
-        .merkle_root_upload_authority = MerkleRootUploadAuthority::OldJitoLabs;
-    let components = validator_score(
-        &validator,
-        &cluster_history,
-        &config,
-        config.tip_router_upload_auth_epoch_cutoff.into(),
-        TVC_ACTIVATION_EPOCH,
-    )
-    .unwrap();
-    assert_eq!(
-        components,
-        ScoreComponentsV3 {
-            score: 0.0,
-            yield_score: 1.0526315789473684,
-            mev_commission_score: 1.0,
-            blacklisted_score: 1.0,
-            superminority_score: 1.0,
-            delinquency_score: 1.0,
-            running_jito_score: 1.0,
-            vote_credits_ratio: 1.0526315789473684,
-            commission_score: 1.0,
-            historical_commission_score: 1.0,
-            merkle_root_upload_authority_score: 0.0,
-            vote_account: validator.vote_account,
-            epoch: config.tip_router_upload_auth_epoch_cutoff.into(),
-            details: ScoreDetails {
-                max_mev_commission: 0,
-                max_mev_commission_epoch: 11,
-                superminority_epoch: EPOCH_DEFAULT,
-                delinquency_ratio: 1.0,
-                delinquency_epoch: EPOCH_DEFAULT,
-                max_commission: 0,
-                max_commission_epoch: 11,
-                max_historical_commission: 0,
-                max_historical_commission_epoch: 0,
-            }
-        }
-    );
-
-    // test merkle_root_upload_authority is TipRouter at tip_router_upload_auth_epoch_cutoff
-=======
     // test merkle_root_upload_authority is TipRouter
->>>>>>> 71504827
     let mut validator = good_validator;
     validator
         .history
@@ -877,58 +816,34 @@
         &validator,
         &cluster_history,
         &config,
-<<<<<<< HEAD
-        config.tip_router_upload_auth_epoch_cutoff.into(),
-=======
         current_epoch as u16,
->>>>>>> 71504827
         TVC_ACTIVATION_EPOCH,
     )
     .unwrap();
     assert_eq!(
         components,
         ScoreComponentsV3 {
-<<<<<<< HEAD
-            score: 1.0526315789473684,
-            yield_score: 1.0526315789473684,
-=======
             score: 1.0,
             yield_score: 1.0,
->>>>>>> 71504827
             mev_commission_score: 1.0,
             blacklisted_score: 1.0,
             superminority_score: 1.0,
             delinquency_score: 1.0,
             running_jito_score: 1.0,
-<<<<<<< HEAD
-            vote_credits_ratio: 1.0526315789473684,
-=======
             vote_credits_ratio: 1.0,
->>>>>>> 71504827
             commission_score: 1.0,
             historical_commission_score: 1.0,
             merkle_root_upload_authority_score: 1.0,
             vote_account: validator.vote_account,
-<<<<<<< HEAD
-            epoch: config.tip_router_upload_auth_epoch_cutoff.into(),
-            details: ScoreDetails {
-                max_mev_commission: 0,
-                max_mev_commission_epoch: 11,
-=======
             epoch: current_epoch as u16,
             details: ScoreDetails {
                 max_mev_commission: 0,
                 max_mev_commission_epoch: 10,
->>>>>>> 71504827
                 superminority_epoch: EPOCH_DEFAULT,
                 delinquency_ratio: 1.0,
                 delinquency_epoch: EPOCH_DEFAULT,
                 max_commission: 0,
-<<<<<<< HEAD
-                max_commission_epoch: 11,
-=======
                 max_commission_epoch: 10,
->>>>>>> 71504827
                 max_historical_commission: 0,
                 max_historical_commission_epoch: 0,
             }
