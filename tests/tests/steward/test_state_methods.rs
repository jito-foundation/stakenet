--- conflicted
+++ resolved
@@ -53,6 +53,7 @@
             validator.index as usize,
             cluster_history,
             config,
+            3,
         );
         assert!(res.is_ok());
         assert!(matches!(state.state_tag, StewardStateEnum::ComputeScores));
@@ -63,20 +64,17 @@
         .unwrap());
     assert!(state.scores[0..3] == [7249739868913833600, 0, 6887252875468641920]);
     assert!(state.sorted_score_indices[0..3] == [0, 2, 1]);
-    assert!(state.sorted_score_indices[3..] == [SORTED_INDEX_DEFAULT; MAX_VALIDATORS - 3]);
-<<<<<<< HEAD
-    assert!(state.yield_scores[0..3] == [1_000_000_000, 2_000_000, 950_000_000]);
-    assert!(state.sorted_yield_score_indices[0..3] == [0, 2, 1]);
-    assert!(state.sorted_yield_score_indices[3..] == [SORTED_INDEX_DEFAULT; MAX_VALIDATORS - 3]);
-    //assert!(state.start_computing_scores_slot == clock.slot); TODO: why is this failing now?
-=======
-    assert!(
-        state.raw_scores[0..3] == [7249739868913833600, 72057594039927936, 6887252875468641920]
-    );
+    assert!(state.sorted_raw_score_indices[3..] == [SORTED_INDEX_DEFAULT; MAX_VALIDATORS - 3]);
+    assert!(state.raw_scores[0..3] == [1_000_000_000, 2_000_000, 950_000_000]);
     assert!(state.sorted_raw_score_indices[0..3] == [0, 2, 1]);
     assert!(state.sorted_raw_score_indices[3..] == [SORTED_INDEX_DEFAULT; MAX_VALIDATORS - 3]);
     assert!(state.start_computing_scores_slot == clock.slot);
->>>>>>> e2a172c8
+    assert!(
+        state.raw_scores[0..3] == [7249739868913833600, 72057594039927936, 6887252875468641920]
+    );
+    assert!(state.sorted_raw_score_indices[0..3] == [0, 2, 1]);
+    assert!(state.sorted_raw_score_indices[3..] == [SORTED_INDEX_DEFAULT; MAX_VALIDATORS - 3]);
+    assert!(state.start_computing_scores_slot == clock.slot);
     assert!(state.next_cycle_epoch == current_epoch + parameters.num_epochs_between_scoring);
     assert!(state.current_epoch == current_epoch);
 
@@ -90,6 +88,7 @@
         validators[0].index as usize,
         cluster_history,
         config,
+        state.num_pool_validators,
     );
     assert_eq!(res, Err(Error::from(StewardError::InvalidState)));
 
@@ -109,6 +108,7 @@
         validator.index as usize,
         cluster_history,
         config,
+        state.num_pool_validators,
     );
     assert_eq!(
         res,
@@ -128,6 +128,7 @@
         validator.index as usize,
         cluster_history,
         config,
+        state.num_pool_validators,
     );
     assert_eq!(
         res,
@@ -145,6 +146,7 @@
         validators[0].index as usize,
         cluster_history,
         config,
+        state.num_pool_validators,
     );
     assert_eq!(
         res,
@@ -167,6 +169,7 @@
         validators[0].index as usize,
         cluster_history,
         config,
+        state.num_pool_validators,
     );
     assert!(res.is_ok());
     // validator would not have a score of 0 if it was not blacklisted
@@ -188,9 +191,10 @@
         validators[0].index as usize,
         cluster_history,
         config,
-    );
-    assert!(res.is_ok());
-    //assert!(state.start_computing_scores_slot == clock.slot); TODO: why is this failing now?
+        state.num_pool_validators,
+    );
+    assert!(res.is_ok());
+    assert!(state.start_computing_scores_slot == clock.slot);
     assert!(state.next_cycle_epoch == current_epoch + parameters.num_epochs_between_scoring);
     assert!(state.num_pool_validators == 4);
 
@@ -216,10 +220,9 @@
     // 3) Progress started, but took >1000 slots to complete
     // Conditions: start_computing_scores_slot > 1000 slots ago, !progress.is_empty(), and clock.epoch == state.current_epoch
 
-    // TODO: why is this failing now?
-    /*assert!(
+    assert!(
         state.start_computing_scores_slot == epoch_schedule.get_last_slot_in_epoch(current_epoch)
-    );*/
+    );
     assert!(!state.progress.is_empty());
     assert!(state.current_epoch == clock.epoch);
     state.start_computing_scores_slot = epoch_schedule.get_first_slot_in_epoch(current_epoch);
@@ -230,9 +233,10 @@
         validators[0].index as usize,
         cluster_history,
         config,
-    );
-    assert!(res.is_ok());
-    //assert!(state.start_computing_scores_slot == clock.slot); TODO: why is this failing now?
+        state.num_pool_validators,
+    );
+    assert!(res.is_ok());
+    assert!(state.start_computing_scores_slot == clock.slot);
 }
 
 #[test]
