--- conflicted
+++ resolved
@@ -597,10 +597,7 @@
         &validator_list_bigvec,
         4000 * LAMPORTS_PER_SOL,
         1000 * LAMPORTS_PER_SOL,
-<<<<<<< HEAD
-=======
         u64::from(fixtures.validator_list[1].active_stake_lamports),
->>>>>>> 8135f267
         0,
         0,
         &fixtures.config.parameters,
