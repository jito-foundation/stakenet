--- conflicted
+++ resolved
@@ -6,18 +6,14 @@
     solana_program::{instruction::Instruction, pubkey::Pubkey, stake},
     InstructionData, ToAccountMetas,
 };
-<<<<<<< HEAD
 use jito_steward::instructions::AuthorityType;
 use jito_steward::state::directed_stake::DirectedStakeMeta;
 use jito_steward::REBALANCE_DIRECTED_COMPLETE;
-use jito_steward::{stake_pool_utils::ValidatorList, StewardStateAccount, UpdateParametersArgs};
-use solana_program::sysvar;
-=======
 use jito_steward::{
     stake_pool_utils::ValidatorList, StewardStateAccount, StewardStateAccountV2,
     UpdateParametersArgs,
 };
->>>>>>> e2a172c8
+use solana_program::sysvar;
 use solana_program_test::*;
 #[allow(deprecated)]
 use solana_sdk::{
@@ -163,7 +159,7 @@
 async fn test_cycle() {
     let mut fixture_accounts = FixtureDefaultAccounts::default();
 
-    let unit_test_fixtures = StateMachineFixtures::default();
+    let unit_test_fixtures = Box::<StateMachineFixtures>::default();
 
     // Note that these parameters are overriden in initialize_steward, just included here for completeness
     fixture_accounts.steward_config.parameters = unit_test_fixtures.config.parameters;
@@ -222,9 +218,9 @@
             None,
         )
         .await;
-    fixture.realloc_steward_state().await;
-
-    let _steward: StewardStateAccount = fixture.load_and_deserialize(&fixture.steward_state).await;
+
+    let _steward: StewardStateAccountV2 =
+        fixture.load_and_deserialize(&fixture.steward_state).await;
     let _directed_stake_meta = initialize_directed_stake_meta(&fixture).await;
     realloc_directed_stake_meta(&fixture).await;
 
@@ -380,7 +376,7 @@
     .await;
 
     let clock: Clock = ctx.borrow_mut().banks_client.get_sysvar().await.unwrap();
-    let state_account: StewardStateAccount =
+    let state_account: StewardStateAccountV2 =
         fixture.load_and_deserialize(&fixture.steward_state).await;
     let state = state_account.state;
 
@@ -467,7 +463,8 @@
         .await;
     fixture.realloc_steward_state().await;
 
-    let _steward: StewardStateAccount = fixture.load_and_deserialize(&fixture.steward_state).await;
+    let _steward: StewardStateAccountV2 =
+        fixture.load_and_deserialize(&fixture.steward_state).await;
     let _directed_stake_meta = initialize_directed_stake_meta(&fixture).await;
     realloc_directed_stake_meta(&fixture).await;
 
@@ -615,10 +612,10 @@
     .await;
 
     {
-        let state_account: StewardStateAccount =
-            fixture.load_and_deserialize(&fixture.steward_state).await;
-
-        assert!(state_account.state.directed_unstake_total > 9_000_000_000);
+        let directed_stake_meta: DirectedStakeMeta =
+            fixture.load_and_deserialize(&_directed_stake_meta).await;
+
+        assert!(directed_stake_meta.directed_unstake_total > 9_000_000_000);
     }
 
     crank_rebalance_directed(
@@ -630,10 +627,10 @@
     .await;
 
     {
-        let state_account: StewardStateAccount =
-            fixture.load_and_deserialize(&fixture.steward_state).await;
-
-        assert!(state_account.state.directed_unstake_total > 19_000_000_000);
+        let directed_stake_meta: DirectedStakeMeta =
+            fixture.load_and_deserialize(&_directed_stake_meta).await;
+
+        assert!(directed_stake_meta.directed_unstake_total > 19_000_000_000);
     }
 
     crank_rebalance_directed(
@@ -647,12 +644,15 @@
     {
         crank_idle(&fixture).await;
 
-        let state_account: StewardStateAccount =
+        let state_account: StewardStateAccountV2 =
             fixture.load_and_deserialize(&fixture.steward_state).await;
+
+        let directed_stake_meta: DirectedStakeMeta =
+            fixture.load_and_deserialize(&_directed_stake_meta).await;
 
         // Total is reset when rebalancing is flagged as complete
         assert!(state_account.state.has_flag(REBALANCE_DIRECTED_COMPLETE));
-        assert!(state_account.state.directed_unstake_total == 0);
+        assert!(directed_stake_meta.directed_unstake_total == 0);
     }
     drop(fixture);
 }
@@ -722,7 +722,8 @@
         .await;
     fixture.realloc_steward_state().await;
 
-    let _steward: StewardStateAccount = fixture.load_and_deserialize(&fixture.steward_state).await;
+    let _steward: StewardStateAccountV2 =
+        fixture.load_and_deserialize(&fixture.steward_state).await;
     let _directed_stake_meta = initialize_directed_stake_meta(&fixture).await;
     realloc_directed_stake_meta(&fixture).await;
 
@@ -954,7 +955,8 @@
         .await;
     fixture.realloc_steward_state().await;
 
-    let _steward: StewardStateAccount = fixture.load_and_deserialize(&fixture.steward_state).await;
+    let _steward: StewardStateAccountV2 =
+        fixture.load_and_deserialize(&fixture.steward_state).await;
     let _directed_stake_meta = initialize_directed_stake_meta(&fixture).await;
     realloc_directed_stake_meta(&fixture).await;
 
@@ -1184,7 +1186,8 @@
         .await;
     fixture.realloc_steward_state().await;
 
-    let _steward: StewardStateAccount = fixture.load_and_deserialize(&fixture.steward_state).await;
+    let _steward: StewardStateAccountV2 =
+        fixture.load_and_deserialize(&fixture.steward_state).await;
     let _directed_stake_meta = initialize_directed_stake_meta(&fixture).await;
     realloc_directed_stake_meta(&fixture).await;
 
@@ -1378,7 +1381,8 @@
         .await;
     fixture.realloc_steward_state().await;
 
-    let _steward: StewardStateAccount = fixture.load_and_deserialize(&fixture.steward_state).await;
+    let _steward: StewardStateAccountV2 =
+        fixture.load_and_deserialize(&fixture.steward_state).await;
     let _directed_stake_meta = initialize_directed_stake_meta(&fixture).await;
     realloc_directed_stake_meta(&fixture).await;
 
@@ -1586,7 +1590,8 @@
         .await;
     fixture.realloc_steward_state().await;
 
-    let _steward: StewardStateAccount = fixture.load_and_deserialize(&fixture.steward_state).await;
+    let _steward: StewardStateAccountV2 =
+        fixture.load_and_deserialize(&fixture.steward_state).await;
     let _directed_stake_meta = initialize_directed_stake_meta(&fixture).await;
     realloc_directed_stake_meta(&fixture).await;
 
@@ -1747,7 +1752,8 @@
         .await;
     fixture.realloc_steward_state().await;
 
-    let _steward: StewardStateAccount = fixture.load_and_deserialize(&fixture.steward_state).await;
+    let _steward: StewardStateAccountV2 =
+        fixture.load_and_deserialize(&fixture.steward_state).await;
     let _directed_stake_meta = initialize_directed_stake_meta(&fixture).await;
     realloc_directed_stake_meta(&fixture).await;
 
@@ -1849,7 +1855,7 @@
 async fn test_cycle_with_directed_stake_targets() {
     let mut fixture_accounts = FixtureDefaultAccounts::default();
 
-    let unit_test_fixtures = Box::<StateMachineFixtures>::default();
+    let unit_test_fixtures = StateMachineFixtures::default();
 
     // Note that these parameters are overriden in initialize_steward, just included here for completeness
     fixture_accounts.steward_config.parameters = unit_test_fixtures.config.parameters;
@@ -1908,15 +1914,12 @@
             None,
         )
         .await;
-
-<<<<<<< HEAD
-    let _steward: StewardStateAccount = fixture.load_and_deserialize(&fixture.steward_state).await;
+    fixture.realloc_steward_state().await;
+
+    let _steward: StewardStateAccountV2 =
+        fixture.load_and_deserialize(&fixture.steward_state).await;
     let _directed_stake_meta = initialize_directed_stake_meta(&fixture).await;
     realloc_directed_stake_meta(&fixture).await;
-=======
-    let _steward: StewardStateAccountV2 =
-        fixture.load_and_deserialize(&fixture.steward_state).await;
->>>>>>> e2a172c8
 
     let mut extra_validator_accounts = vec![];
     for i in 0..unit_test_fixtures.validators.len() {
@@ -2573,12 +2576,9 @@
             None,
         )
         .await;
-<<<<<<< HEAD
     fixture.realloc_steward_state().await;
     let _directed_stake_meta = initialize_directed_stake_meta(&fixture).await;
     realloc_directed_stake_meta(&fixture).await;
-=======
->>>>>>> e2a172c8
 
     let mut extra_validator_accounts = vec![];
     for i in 0..unit_test_fixtures.validators.len() {
