use std::sync::Arc;

use anchor_lang::{InstructionData, ToAccountMetas};
use keeper_core::{submit_transactions, SubmitStats, TransactionExecutionError};
use solana_client::nonblocking::rpc_client::RpcClient;
use solana_sdk::{
    compute_budget, instruction::Instruction, pubkey::Pubkey, signature::Keypair, signer::Signer,
};
use validator_history::state::ClusterHistory;

use crate::PRIORITY_FEE;

pub async fn update_cluster_info(
    client: Arc<RpcClient>,
    keypair: Arc<Keypair>,
    program_id: &Pubkey,
) -> Result<SubmitStats, TransactionExecutionError> {
    let (cluster_history_account, _) =
        Pubkey::find_program_address(&[ClusterHistory::SEED], program_id);

    let priority_fee_ix =
        compute_budget::ComputeBudgetInstruction::set_compute_unit_price(PRIORITY_FEE);
    let heap_request_ix = compute_budget::ComputeBudgetInstruction::request_heap_frame(256 * 1024);
    let compute_budget_ix =
        compute_budget::ComputeBudgetInstruction::set_compute_unit_limit(1_400_000);
    let update_instruction = Instruction {
        program_id: *program_id,
        accounts: validator_history::accounts::CopyClusterInfo {
            cluster_history_account,
            slot_history: solana_program::sysvar::slot_history::id(),
            signer: keypair.pubkey(),
        }
        .to_account_metas(None),
        data: validator_history::instruction::CopyClusterInfo {}.data(),
    };

    submit_transactions(
        &client,
<<<<<<< HEAD
        vec![vec![heap_request_ix, compute_budget_ix, update_instruction]],
=======
        vec![vec![
            priority_fee_ix,
            heap_request_ix,
            compute_budget_ix,
            update_instruction,
        ]],
>>>>>>> 17fee025
        &keypair,
    )
    .await
}<|MERGE_RESOLUTION|>--- conflicted
+++ resolved
@@ -36,16 +36,12 @@
 
     submit_transactions(
         &client,
-<<<<<<< HEAD
-        vec![vec![heap_request_ix, compute_budget_ix, update_instruction]],
-=======
         vec![vec![
             priority_fee_ix,
             heap_request_ix,
             compute_budget_ix,
             update_instruction,
         ]],
->>>>>>> 17fee025
         &keypair,
     )
     .await
