--- conflicted
+++ resolved
@@ -75,11 +75,7 @@
                 total_priority_fees: self.total_priority_fees,
                 total_leader_slots: self.total_leader_slots,
                 blocks_produced: self.blocks_produced,
-<<<<<<< HEAD
-                current_slot: self.highest_global_done_slot,
-=======
-                highest_oracle_recorded_slot: self.update_slot,
->>>>>>> 88a3deb7
+                highest_oracle_recorded_slot: self.highest_global_done_slot,
             }
             .data(),
         }
