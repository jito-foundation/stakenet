use std::{collections::HashMap, sync::Arc};

use anchor_lang::{prelude::SlotHistory, AnchorDeserialize};
use futures::future::join_all;
use jito_priority_fee_distribution::state::PriorityFeeDistributionAccount;
use log::{error, info};
use regex::Regex;
use rusqlite::Connection;
use solana_client::{
    client_error::ClientErrorKind, nonblocking::rpc_client::RpcClient, rpc_config::RpcBlockConfig,
    rpc_request::RpcError,
};
use solana_metrics::{datapoint_error, datapoint_info};
use solana_sdk::{
    commitment_config::CommitmentConfig, pubkey::Pubkey, signature::Keypair, signer::Signer,
    slot_history,
};
use solana_transaction_status::{
    RewardType, TransactionDetails, UiConfirmedBlock, UiTransactionEncoding,
};
use stakenet_sdk::{
    models::{cluster::Cluster, entries::UpdateInstruction, submit_stats::SubmitStats},
    utils::transactions::submit_chunk_instructions,
};

use crate::{
    entries::priority_fee_commission_entry::derive_priority_fee_distribution_account_address,
    operations::{
        block_metadata::db::DBSlotInfo,
        keeper_operations::{check_flag, KeeperOperations},
    },
    state::{keeper_config::KeeperConfig, keeper_state::KeeperState},
};

use super::errors::BlockMetadataKeeperError;

fn _get_operation() -> KeeperOperations {
    KeeperOperations::BlockMetadataKeeper
}

fn _should_run() -> bool {
    true
}

#[derive(Debug, Default)]
pub struct AggregateBlockInfo {
    pub epoch: u64,
    pub leader_slots: u32,
    pub blocks_produced: u32,
    pub priority_fees: i64,
}

impl AggregateBlockInfo {
    pub fn new(epoch: u64) -> Self {
        Self {
            epoch,
            leader_slots: 0,
            blocks_produced: 0,
            priority_fees: 0,
        }
    }
    pub fn increment_data(&mut self, leader_slots: u32, blocks_produced: u32, priority_fees: i64) {
        self.leader_slots += leader_slots;
        self.blocks_produced += blocks_produced;
        self.priority_fees += priority_fees;
    }
}

pub async fn fire(
    keeper_config: &KeeperConfig,
    keeper_state: &KeeperState,
) -> (KeeperOperations, u64, u64, u64) {
    let client = &keeper_config.client;
    let mut mutex_guard = keeper_config.mut_connection().await;
    let sqlite_connection: &mut Connection = &mut mutex_guard;
    let block_metadata_interval = keeper_config.block_metadata_interval;
    let program_id = &keeper_config.validator_history_program_id;
    let priority_fee_oracle_authority_keypair = keeper_config
        .priority_fee_oracle_authority_keypair
        .as_ref()
        .unwrap();

    let operation = _get_operation();
    let should_run = _should_run() && check_flag(keeper_config.run_flags, operation);

    let (mut runs_for_epoch, mut errors_for_epoch, mut txs_for_epoch) =
        keeper_state.copy_runs_errors_and_txs_for_epoch(operation);

    if should_run {
        match _process(
            client,
            sqlite_connection,
            block_metadata_interval,
            &keeper_config.redundant_rpc_urls,
            keeper_state,
            program_id,
            &keeper_config.priority_fee_distribution_program_id,
            priority_fee_oracle_authority_keypair,
            keeper_config.tx_retry_count,
            keeper_config.tx_confirmation_seconds,
            keeper_config.priority_fee_in_microlamports,
            keeper_config.no_pack,
            keeper_config.cluster,
            keeper_config.lookback_epochs,
        )
        .await
        {
            Ok(stats) => {
                for message in stats.results.iter().chain(stats.results.iter()) {
                    if let Err(e) = message {
                        datapoint_error!(
                            "block-metadata-keeper-error",
                            ("error", e.to_string(), String),
                        );
                    } else {
                        txs_for_epoch += 1;
                    }
                }
                if stats.errors == 0 {
                    runs_for_epoch += 1;
                }
            }
            Err(e) => {
                datapoint_error!(
                    "block-metadata-keeper-error",
                    ("error", e.to_string(), String),
                );
                errors_for_epoch += 1;
            }
        }
    }

    (operation, runs_for_epoch, errors_for_epoch, txs_for_epoch)
}

#[allow(clippy::too_many_arguments)]
async fn _process(
    client: &Arc<RpcClient>,
    sqlite_connection: &mut Connection,
    block_metadata_interval: u64,
    maybe_redundant_rpc_urls: &Option<Arc<Vec<RpcClient>>>,
    keeper_state: &KeeperState,
    program_id: &Pubkey,
    priority_fee_distribution_program_id: &Pubkey,
    priority_fee_oracle_authority_keypair: &Arc<Keypair>,
    retry_count: u16,
    confirmation_time: u64,
    priority_fee_in_microlamports: u64,
    no_pack: bool,
    cluster: Cluster,
    lookback_epochs: u64,
) -> Result<SubmitStats, Box<dyn std::error::Error>> {
    update_block_metadata(
        client,
        sqlite_connection,
        block_metadata_interval,
        maybe_redundant_rpc_urls,
        keeper_state,
        program_id,
        priority_fee_distribution_program_id,
        priority_fee_oracle_authority_keypair,
        retry_count,
        confirmation_time,
        priority_fee_in_microlamports,
        no_pack,
        cluster,
        lookback_epochs,
    )
    .await
}

#[allow(clippy::too_many_arguments)]
async fn update_block_metadata(
    client: &Arc<RpcClient>,
    sqlite_connection: &mut Connection,
    _block_metadata_interval: u64, //TODO take out
    maybe_redundant_rpc_urls: &Option<Arc<Vec<RpcClient>>>,
    keeper_state: &KeeperState,
    program_id: &Pubkey,
    priority_fee_distribution_program_id: &Pubkey,
    priority_fee_oracle_authority_keypair: &Arc<Keypair>,
    retry_count: u16,
    confirmation_time: u64,
    priority_fee_in_microlamports: u64,
    _no_pack: bool, //TODO take out
    cluster: Cluster,
    lookback_epochs: u64,
) -> Result<SubmitStats, Box<dyn std::error::Error>> {
    let identity_to_vote_map = &keeper_state.identity_to_vote_map;
    let slot_history = &keeper_state.slot_history;
    let epoch_schedule = &keeper_state.epoch_schedule;
    let current_epoch_info = &keeper_state.epoch_info;
    let current_epoch = current_epoch_info.epoch;
    let current_finalized_slot = client
        .get_slot_with_commitment(CommitmentConfig::finalized())
        .await?;

    let epoch_range = (current_epoch - lookback_epochs)..(current_epoch + 1);

    // 1. Update Epoch Schedule
    {
        info!("\n\n\n1. Update Epoch Schedule\n\n\n");
        let start_time = std::time::Instant::now();
        let epoch_starting_slot = epoch_schedule.get_first_slot_in_epoch(current_epoch);
<<<<<<< HEAD
        let epoch_leader_schedule = get_leader_schedule_safe(&client, epoch_starting_slot).await?;
        match DBSlotInfo::insert_leader_schedule(
=======
        let epoch_leader_schedule = get_leader_schedule_safe(client, epoch_starting_slot).await?;
        match DBSlotInfo::upsert_leader_schedule(
>>>>>>> 88a3deb7
            sqlite_connection,
            current_epoch,
            epoch_schedule,
            &epoch_leader_schedule,
            None,
        ) {
            Ok(write_count) => {
                let time_ms = start_time.elapsed().as_millis();
                info!(
                    "Wrote {} leaders for epoch {} in {:.3}s",
                    write_count,
                    current_epoch,
                    time_ms as f64 / 1000.0
                )
            }
            Err(err) => error!("Error writing leaders {:?}", err),
        }

        // 1.b Log out missing vote accounts
        for leader in epoch_leader_schedule.keys() {
            if !identity_to_vote_map.contains_key(leader) {
                // TODO
                error!("TODO Could not find Vote for {}", leader)
            }
        }
    }

    // 2. Update Mapping ( Only for current epoch )
    {
        info!("\n\n\n2. Map Identity to Vote\n\n\n");
        let start_time = std::time::Instant::now();
        match DBSlotInfo::upsert_vote_identity_mapping(
            sqlite_connection,
            current_epoch,
            identity_to_vote_map,
            None,
        ) {
            Ok(write_counter) => {
                let time_ms = start_time.elapsed().as_millis();
                info!(
                    "Wrote {} identity/vote mappings in {:.3}s",
                    write_counter,
                    time_ms as f64 / 1000.0
                )
            }
            Err(err) => error!("Error updating identity/vote mapping {:?}", err),
        }

        // 2b. Print out all
        let all_unmapped_identities =
            DBSlotInfo::get_unmapped_identity_accounts(sqlite_connection, current_epoch)?;
        error!(
            "Unmapped identities ({}) \n{:?}\n",
            all_unmapped_identities.len(),
            all_unmapped_identities
        );
    }

    // 3. Update Blocks
    {
        info!("\n\n\n3. Update Blocks\n\n\n");
        let start_total_time = std::time::Instant::now();
        let slots_needing_blocks =
            DBSlotInfo::get_slots_needing_blocks(sqlite_connection, current_finalized_slot)?;
        let chunk_size = 1000;

        let mut total_blocks = 0;
        for slots_needing_blocks in slots_needing_blocks.chunks(chunk_size) {
            // Add timing measurement before the operation
            let start_time = std::time::Instant::now();

            let block_data = get_bulk_block_safe(
                client,
                slots_needing_blocks,
                slot_history,
                maybe_redundant_rpc_urls,
                Some(UiTransactionEncoding::Json),
                Some(TransactionDetails::None),
                None,
            )
            .await;
            let mut ok_entries = vec![];
            for (slot, maybe_block_data) in block_data {
                match maybe_block_data {
                    Ok(block) => {
                        let priority_fees = block
                            .rewards
                            .unwrap()
                            .into_iter()
                            .filter(|r| r.reward_type == Some(RewardType::Fee))
                            .map(|r| r.lamports as u64)
                            .sum::<u64>();
                        ok_entries.push((slot, priority_fees));
                    }
                    Err(err) => match err {
                        BlockMetadataKeeperError::SkippedBlock => {
                            DBSlotInfo::set_block_dne(sqlite_connection, slot)?;
                        }
                        _ => {
                            info!(
                                "Could not get block info for slot {} - skipping: {:?}",
                                slot, err
                            )
                        }
                    },
                }
            }

            match DBSlotInfo::upsert_block_data(sqlite_connection, &ok_entries, None) {
                Ok(write_counter) => {
                    let time_ms = start_time.elapsed().as_millis();
                    let blocks_per_second = (write_counter as f64 * 1000.0) / time_ms.max(1) as f64;
                    total_blocks += write_counter;

                    info!(
                        "Wrote {} blocks in {:.3}s ({:.1} blocks/s)",
                        write_counter,
                        time_ms as f64 / 1000.0,
                        blocks_per_second
                    )
                }
                Err(err) => error!("Error writing blocks {:?}", err),
            }
        }

        let time_ms = start_total_time.elapsed().as_millis();
        let blocks_per_second = (total_blocks as f64 * 1000.0) / time_ms.max(1) as f64;
        info!(
            "Wrote Total {} blocks in {:.3}s ({:.1} blocks/s)",
            total_blocks,
            time_ms as f64 / 1000.0,
            blocks_per_second
        );
    }

    // 4. Aggregate Update TXs
    let mut ixs = vec![];
    {
        info!("\n\n\n4. Aggregate Update TXs\n\n\n");

        let start_time = std::time::Instant::now();
        for epoch in epoch_range {
            let update_map = match DBSlotInfo::get_priority_fee_and_block_metadata_entries(
                sqlite_connection,
                epoch,
                program_id,
                &priority_fee_oracle_authority_keypair.pubkey(),
            ) {
                Ok(map) => map,
                Err(err) => {
                    error!("Could not get update map - skipping... {:?}", err);
                    continue;
                }
            };

            for entry in update_map.clone() {
                let (vote_account, entry) = entry;

                // Calculate total lamports transferred
                let (
                    priority_fee_distribution_account,
                    total_lamports_transferred,
                    validator_commission_bps,
                    error_string,
                ) = get_priority_fee_distribution_account_info(
                    client,
                    priority_fee_distribution_program_id,
                    &entry.vote_account,
                    epoch,
                )
                .await;

                datapoint_info!(
                  "pfh-block-info-0.0.9",
                  ("blocks-error", entry.blocks_error, i64),
                  ("blocks-left", entry.blocks_left, i64),
                  ("blocks-missed", entry.blocks_missed, i64),
                  ("blocks-produced", entry.blocks_produced, i64),
                  ("epoch", entry.epoch, i64),
                  ("highest-slot", entry.highest_done_slot, i64),
                  ("total-leader-slots", entry.total_leader_slots, i64),
                  ("total-priority-fees", entry.total_priority_fees, i64),
                  ("pfs-total-lamports-transferred", total_lamports_transferred, i64),
                  ("pfs-validator-commission-bps", validator_commission_bps, i64 ),
                  ("pfs-priority-fee-distribution-account", priority_fee_distribution_account.to_string(), String),
                  ("pfs-priority-fee-distribution-account-error", error_string, Option<String>),
                  ("update-slot", entry.highest_global_done_slot, i64),
                  "cluster" => cluster.to_string(),
                  "vote" => vote_account.to_string(),
                  "priority-fee-distribution-program" => priority_fee_distribution_program_id.to_string(),
                  "priority-fee-oracle-authority" => priority_fee_oracle_authority_keypair.pubkey().to_string(),
                  "validator-history-program" => program_id.to_string(),
                  "epoch" => format!("{}", epoch),
                );

                ixs.push(entry.update_instruction());
            }
        }

        let time_ms = start_time.elapsed().as_millis();
        info!(
            "Aggregated {} in {:.3}s",
            ixs.len(),
            time_ms as f64 / 1000.0,
        )
    }

    // 5. Submit TXs
    {
        info!("\n\n\n. Submitting txs ({})\n\n\n", ixs.len());

        let start_time = std::time::Instant::now();
        let submit_result = submit_chunk_instructions(
            client,
            ixs,
            priority_fee_oracle_authority_keypair,
            priority_fee_in_microlamports,
            retry_count,
            confirmation_time,
            None,
            10,
        )
        .await?;

        let time_ms = start_time.elapsed().as_millis();
        info!(
            "Sent {}🟩 {}🟥 in {:.3}s",
            submit_result.successes,
            submit_result.errors,
            time_ms as f64 / 1000.0,
        );

        Ok(submit_result)
    }
}

pub async fn get_priority_fee_distribution_account_info(
    client: &RpcClient,
    priority_fee_distribution_program_id: &Pubkey,
    vote_account: &Pubkey,
    epoch: u64,
) -> (Pubkey, i64, i64, Option<String>) {
    // total lamports transferred, validator commission bps

    let (priority_fee_distribution_account, _) = derive_priority_fee_distribution_account_address(
        priority_fee_distribution_program_id,
        vote_account,
        epoch,
    );
    match client.get_account(&priority_fee_distribution_account).await {
        Ok(account) => {
            let mut data_slice = account.data.as_slice();
            match PriorityFeeDistributionAccount::deserialize(&mut data_slice) {
                Ok(account) => (
                    priority_fee_distribution_account,
                    account.total_lamports_transferred as i64,
                    account.validator_commission_bps as i64,
                    None,
                ),
                Err(error) => {
                    let error_string = format!(
                        "Could not deserialize account data {}-{}-{} = {}: {:?}",
                        priority_fee_distribution_program_id,
                        vote_account,
                        epoch,
                        priority_fee_distribution_account,
                        error
                    );
                    (
                        priority_fee_distribution_account,
                        -1,
                        -1,
                        Some(error_string),
                    )
                }
            }
        }
        Err(error) => {
            let error_string = format!(
                "Could not fetch account {}-{}-{} = {}: {:?}",
                priority_fee_distribution_program_id,
                vote_account,
                epoch,
                priority_fee_distribution_account,
                error
            );
            (
                priority_fee_distribution_account,
                -1,
                -1,
                Some(error_string),
            )
        }
    }
}

pub async fn get_leader_schedule_safe(
    rpc_client: &RpcClient,
    starting_slot: u64,
) -> Result<HashMap<String, Vec<usize>>, BlockMetadataKeeperError> {
    match rpc_client.get_leader_schedule(Some(starting_slot)).await? {
        Some(schedule) => Ok(schedule),
        None => Err(BlockMetadataKeeperError::OtherError(
            "Could not get leader schedule".to_string(),
        )),
    }
}

async fn get_bulk_block_safe(
    client: &RpcClient,
    slots: &[u64],
    slot_history: &SlotHistory,
    maybe_redundant_rpc_urls: &Option<Arc<Vec<RpcClient>>>,
    encoding: Option<UiTransactionEncoding>,
    transaction_details: Option<TransactionDetails>,
    chunk_size: Option<usize>,
) -> Vec<(u64, Result<UiConfirmedBlock, BlockMetadataKeeperError>)> {
    let chunk_size = chunk_size.unwrap_or(50);

    let mut results = vec![];
    for slots in slots.chunks(chunk_size) {
        let futures = slots
            .iter()
            .map(|&slot| {
                let slot_history = slot_history.clone(); // Clone if needed
                let maybe_redundant_rpc_urls = maybe_redundant_rpc_urls.clone(); // Clone if needed

                async move {
                    let result = get_block_safe(
                        client,
                        slot,
                        &slot_history,
                        &maybe_redundant_rpc_urls,
                        encoding,
                        transaction_details,
                    )
                    .await;
                    (slot, result)
                }
            })
            .collect::<Vec<_>>();

        let future_results = join_all(futures).await;
        results.extend(future_results);
    }

    results
}

/// Wrapper on Solana RPC get_block, but propagates skipped blocks as BlockMetadataKeeperError
async fn get_block_safe(
    client: &RpcClient,
    slot: u64,
    slot_history: &SlotHistory,
    maybe_redundant_rpc_urls: &Option<Arc<Vec<RpcClient>>>,
    encoding: Option<UiTransactionEncoding>,
    transaction_details: Option<TransactionDetails>,
) -> Result<UiConfirmedBlock, BlockMetadataKeeperError> {
    let mut current_client = client;
    let mut redundant_rpc_index = 0;

    let slot_skipped_regex = Regex::new(r"^Slot [\d]+ was skipped").unwrap();

    loop {
        let block_res = current_client
            .get_block_with_config(
                slot,
                RpcBlockConfig {
                    encoding,
                    transaction_details,
                    rewards: Some(true),
                    commitment: Some(CommitmentConfig::finalized()),
                    max_supported_transaction_version: Some(0),
                },
            )
            .await;
        match block_res {
            Ok(block) => return Ok(block),
            Err(err) => match err.kind {
                ClientErrorKind::RpcError(client_rpc_err) => match client_rpc_err {
                    RpcError::RpcResponseError {
                        code,
                        message,
                        data,
                    } => {
                        // These slot skipped errors come from RpcCustomError::SlotSkipped or
                        //  RpcCustomError::LongTermStorageSlotSkipped and may not always mean
                        //  there is no block for a given slot. The additional context are:
                        //  "...or missing due to ledger jump to recent snapshot"
                        //  "...or missing in long-term storage"
                        // Meaning they can arise from RPC issues or lack of history (limit ledger
                        //  space, no big table) accesible  by an RPC. This is why we check
                        // SlotHistory and then follow up with redundant RPC checks.
                        if slot_skipped_regex.is_match(&message) {
                            match slot_history.check(slot) {
                                slot_history::Check::Future => {
                                    return Err(BlockMetadataKeeperError::SlotInFuture(slot))
                                }
                                slot_history::Check::NotFound => {
                                    return Err(BlockMetadataKeeperError::SkippedBlock)
                                }
                                slot_history::Check::TooOld | slot_history::Check::Found => {
                                    // REVIEW: Should we handle TooOld and Found differently?
                                    if let Some(redundant_rpc_urls) = maybe_redundant_rpc_urls {
                                        if redundant_rpc_index >= redundant_rpc_urls.len() {
                                            return Err(BlockMetadataKeeperError::SkippedBlock);
                                        }
                                        current_client = &redundant_rpc_urls[redundant_rpc_index];
                                        redundant_rpc_index += 1;
                                        continue;
                                    } else {
                                        return Err(BlockMetadataKeeperError::SkippedBlock);
                                    }
                                }
                            }
                        }
                        return Err(BlockMetadataKeeperError::RpcError(
                            RpcError::RpcResponseError {
                                code,
                                message,
                                data,
                            },
                        ));
                    }
                    _ => return Err(BlockMetadataKeeperError::RpcError(client_rpc_err)),
                },
                _ => return Err(BlockMetadataKeeperError::SolanaClientError(err)),
            },
        };
    }
}<|MERGE_RESOLUTION|>--- conflicted
+++ resolved
@@ -202,13 +202,8 @@
         info!("\n\n\n1. Update Epoch Schedule\n\n\n");
         let start_time = std::time::Instant::now();
         let epoch_starting_slot = epoch_schedule.get_first_slot_in_epoch(current_epoch);
-<<<<<<< HEAD
-        let epoch_leader_schedule = get_leader_schedule_safe(&client, epoch_starting_slot).await?;
-        match DBSlotInfo::insert_leader_schedule(
-=======
         let epoch_leader_schedule = get_leader_schedule_safe(client, epoch_starting_slot).await?;
         match DBSlotInfo::upsert_leader_schedule(
->>>>>>> 88a3deb7
             sqlite_connection,
             current_epoch,
             epoch_schedule,
