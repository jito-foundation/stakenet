use crate::entries::gossip_entry::GossipEntry;
/*
This program starts several threads to manage the creation of validator history accounts,
and the updating of the various data feeds within the accounts.
It will emits metrics for each data feed, if env var SOLANA_METRICS_CONFIG is set to a valid influx server.
*/
use crate::state::keeper_config::KeeperConfig;
use crate::state::keeper_state::KeeperState;
use bytemuck::{bytes_of, Pod, Zeroable};
use log::*;
use solana_client::nonblocking::rpc_client::RpcClient;
use solana_client::rpc_response::RpcVoteAccountInfo;
use solana_gossip::crds::Crds;
use solana_gossip::crds_data::CrdsData;
use solana_gossip::crds_value::{CrdsValue, CrdsValueLabel};
use solana_gossip::gossip_service::make_gossip_node;
use solana_metrics::{datapoint_error, datapoint_info};
use solana_sdk::signature::Signable;
use solana_sdk::{
    epoch_info::EpochInfo,
    instruction::Instruction,
    pubkey::Pubkey,
    signature::{Keypair, Signer},
};
use solana_streamer::socket::SocketAddrSpace;
use stakenet_sdk::models::submit_stats::SubmitStats;
use stakenet_sdk::utils::transactions::submit_transactions;
use std::net::{IpAddr, Ipv4Addr};
use std::sync::atomic::{AtomicBool, Ordering};
use std::sync::RwLockReadGuard;
use std::{collections::HashMap, net::SocketAddr, str::FromStr, sync::Arc, time::Duration};
use tokio::time::sleep;
use validator_history::ValidatorHistory;
use validator_history::ValidatorHistoryEntry;

use super::keeper_operations::{check_flag, KeeperOperations};
use tokio::io::{AsyncReadExt, AsyncWriteExt};
use tokio::net::TcpStream;

<<<<<<< HEAD
const IP_ECHO_HEADER_LEN: usize = 4;
const IP_ADDR_OFFSET_V4: usize = 8;
const SHRED_VERSION_OFFSET: usize = IP_ECHO_HEADER_LEN + IP_ADDR_OFFSET_V4;
const IP_ECHO_REQUEST: &[u8] = &[0x00; 21]; // IP echo server expects 21 bytes
const IP_ECHO_RESPONSE_LEN: usize = 27; // IP echo server will always respond with 27 bytes
=======
// Constants for the IP echo server protocol
// https://github.com/anza-xyz/agave/blob/master/net-utils/src/ip_echo_server.rs
// https://github.com/anza-xyz/agave/blob/master/net-utils/src/lib.rs
const IP_ECHO_HEADER_LEN: usize = 4;
const IP_ECHO_RESPONSE_LEN: usize = 27; // IP echo server will always respond with 27 bytes
const IP_ADDR_OFFSET_V4: usize = 8;
const SHRED_VERSION_OFFSET: usize = IP_ECHO_HEADER_LEN + IP_ADDR_OFFSET_V4;
// When joining the Gossip network, IpEchoServerMessage is set it its default value
// https://github.com/anza-xyz/agave/blob/master/net-utils/src/lib.rs#L60
const IP_ECHO_REQUEST: &[u8] = &[0x00; 21]; // IP echo server expects 21 bytes
>>>>>>> 38f27fee

struct Ipv4EchoResponse {
    ip: IpAddr,
    shred_version: Option<u16>,
}

impl TryFrom<&[u8]> for Ipv4EchoResponse {
    type Error = Box<dyn std::error::Error>;

    fn try_from(data: &[u8]) -> Result<Self, Box<dyn std::error::Error>> {
        if data.len() < IP_ECHO_RESPONSE_LEN {
            return Err(Box::new(std::io::Error::new(
                std::io::ErrorKind::UnexpectedEof,
                format!(
                    "Expected at least {} bytes, got {} bytes",
                    IP_ECHO_RESPONSE_LEN,
                    data.len()
                ),
            )));
        }
        let octets = &data[IP_ADDR_OFFSET_V4..IP_ADDR_OFFSET_V4 + 4];
        let shred_version_bytes = &data[SHRED_VERSION_OFFSET..SHRED_VERSION_OFFSET + 3];
        let ip = IpAddr::V4(Ipv4Addr::new(octets[0], octets[1], octets[2], octets[3]));
<<<<<<< HEAD
        // Skip the option flag byte
=======
>>>>>>> 38f27fee
        let shred_version = if data[SHRED_VERSION_OFFSET..SHRED_VERSION_OFFSET + 1] == [0] {
            None
        } else {
            Some(u16::from_le_bytes([
                shred_version_bytes[1],
                shred_version_bytes[2],
            ]))
        };
        Ok(Ipv4EchoResponse { ip, shred_version })
    }
}

struct Ipv4EchoClient {
    gossip_entrypoint: String,
}

impl Ipv4EchoClient {
    pub fn new<S: AsRef<str>>(gossip_entrypoint: S) -> Self {
        Self {
            gossip_entrypoint: gossip_entrypoint.as_ref().to_string(),
        }
    }

    pub async fn fetch_ip_and_shred_version(
        &mut self,
    ) -> Result<Ipv4EchoResponse, Box<dyn std::error::Error>> {
        let mut tcp_stream = TcpStream::connect(&self.gossip_entrypoint)
            .await
            .map_err(|e| format!("Failed to connect to {}: {}", self.gossip_entrypoint, e))?;
        tcp_stream
            .write_all(IP_ECHO_REQUEST)
            .await
            .map_err(|e| format!("Failed to write to {}: {}", self.gossip_entrypoint, e))?;
        tcp_stream.flush().await.map_err(|e| {
            format!(
                "Failed to flush TCP stream to {}: {}",
                self.gossip_entrypoint, e
            )
        })?;
        let mut buffer = vec![0u8; IP_ECHO_RESPONSE_LEN];
        let response_bytes = tcp_stream.read(&mut buffer).await.map_err(|e| {
            format!(
                "Failed to read response from {}: {}",
                self.gossip_entrypoint, e
            )
        })?;
        if response_bytes != IP_ECHO_RESPONSE_LEN {
            return Err(Box::new(std::io::Error::new(
                std::io::ErrorKind::UnexpectedEof,
                format!(
                    "Expected {} bytes, got {} bytes from {}",
                    IP_ECHO_RESPONSE_LEN, response_bytes, self.gossip_entrypoint
                ),
            )));
        }
        Ipv4EchoResponse::try_from(&buffer[..response_bytes])
    }
}

fn _get_operation() -> KeeperOperations {
    KeeperOperations::GossipUpload
}

fn _should_run(epoch_info: &EpochInfo, runs_for_epoch: u64) -> bool {
    // Run at 0%, 50% and 90% completion of epoch
    runs_for_epoch < 1
        || (epoch_info.slot_index > epoch_info.slots_in_epoch / 2 && runs_for_epoch < 2)
        || (epoch_info.slot_index > epoch_info.slots_in_epoch * 9 / 10 && runs_for_epoch < 3)
}

#[allow(clippy::too_many_arguments)]
async fn _process(
    client: &Arc<RpcClient>,
    keypair: &Arc<Keypair>,
    program_id: &Pubkey,
    priority_fee_in_microlamports: u64,
    entrypoints: &[SocketAddr],
    keeper_state: &KeeperState,
    retry_count: u16,
    confirmation_time: u64,
    cluster_name: &str,
) -> Result<SubmitStats, Box<dyn std::error::Error>> {
    upload_gossip_values(
        client,
        keypair,
        program_id,
        priority_fee_in_microlamports,
        entrypoints,
        keeper_state,
        retry_count,
        confirmation_time,
        cluster_name,
    )
    .await
}

pub async fn fire(
    keeper_config: &KeeperConfig,
    keeper_state: &KeeperState,
) -> (KeeperOperations, u64, u64, u64) {
    let client = &keeper_config.client;
    let keypair = &keeper_config.keypair;
    let program_id = &keeper_config.validator_history_program_id;
    let entrypoints = &keeper_config
        .gossip_entrypoints
        .as_ref()
        .expect("Entry point not set");

    let priority_fee_in_microlamports = keeper_config.priority_fee_in_microlamports;
    let retry_count = keeper_config.tx_retry_count;
    let confirmation_time = keeper_config.tx_confirmation_seconds;

    let operation = _get_operation();
    let (mut runs_for_epoch, mut errors_for_epoch, mut txs_for_epoch) =
        keeper_state.copy_runs_errors_and_txs_for_epoch(operation);

    let should_run = _should_run(&keeper_state.epoch_info, runs_for_epoch)
        && check_flag(keeper_config.run_flags, operation);

    if should_run {
        match _process(
            client,
            keypair,
            program_id,
            priority_fee_in_microlamports,
            entrypoints,
            keeper_state,
            retry_count,
            confirmation_time,
            &keeper_config.cluster_name,
        )
        .await
        {
            Ok(stats) => {
                for message in stats.results.iter().chain(stats.results.iter()) {
                    if let Err(e) = message {
                        datapoint_error!("gossip-upload-error", ("error", e.to_string(), String),);
                    } else {
                        txs_for_epoch += 1;
                    }
                }
                if stats.errors == 0 {
                    runs_for_epoch += 1;
                }
            }
            Err(e) => {
                datapoint_error!("gossip-upload-error", ("error", e.to_string(), String),);
                errors_for_epoch += 1;
            }
        }
    }

    (operation, runs_for_epoch, errors_for_epoch, txs_for_epoch)
}

// ----------------- OPERATION SPECIFIC FUNCTIONS -----------------

fn check_entry_valid(
    entry: &CrdsValue,
    validator_history: &ValidatorHistory,
    validator_identity: Pubkey,
) -> bool {
    // Filters out invalid gossip entries that would fail transaction submission. Checks for:
    // 0. Entry belongs to one of the expected types
    // 1. Entry timestamp is not too old
    // 2. Entry is for the correct validator
    match &entry.data {
        CrdsData::ContactInfo(contact_info) => {
            if contact_info.wallclock() < validator_history.last_ip_timestamp
                || contact_info.wallclock() < validator_history.last_version_timestamp
            {
                return false;
            }
        }
        _ => {
            return false;
        }
    };

    let signer = entry.pubkey();

    if signer != validator_identity {
        error!(
            "Invalid gossip value retrieved for validator {}",
            validator_identity
        );
        return false;
    }
    true
}

fn build_gossip_entry(
    vote_account: &RpcVoteAccountInfo,
    validator_history: &ValidatorHistory,
    crds: &RwLockReadGuard<'_, Crds>,
    program_id: Pubkey,
    keypair: &Arc<Keypair>,
) -> Option<Vec<GossipEntry>> {
    let validator_identity = Pubkey::from_str(&vote_account.node_pubkey).ok()?;
    let validator_vote_pubkey = Pubkey::from_str(&vote_account.vote_pubkey).ok()?;

    let contact_info_key: CrdsValueLabel = CrdsValueLabel::ContactInfo(validator_identity);

    // ContactInfo is the only gossip message we are interested in. Legacy* and Version
    // are fully deprecated and will not be transmitted on the gossip network.
    if let Some(entry) = crds.get::<&CrdsValue>(&contact_info_key) {
        if !check_entry_valid(entry, validator_history, validator_identity) {
            println!("Invalid entry for validator {}", validator_vote_pubkey);
            return None;
        }
        return Some(vec![GossipEntry::new(
            &validator_vote_pubkey,
            &entry.get_signature(),
            &entry.signable_data(),
            &program_id,
            &entry.pubkey(),
            &keypair.pubkey(),
        )]);
    }
    None
}

/// Handles uploading gossip information
///
/// # Process
///
/// 1. Connects to each gossip entrypoint to discover validators (cli args allows multiple URLs)
/// 2. Waits for network discovery (150 seconds per entrypoint)
/// 3. Builds update transaction (copy_gossip_contract_info ixs) for discovered validators
/// 4. Submit all transactions with retry logic
#[allow(clippy::too_many_arguments)]
pub async fn upload_gossip_values(
    client: &Arc<RpcClient>,
    keypair: &Arc<Keypair>,
    program_id: &Pubkey,
    priority_fee_in_microlamports: u64,
    entrypoints: &[SocketAddr],
    keeper_state: &KeeperState,
    retry_count: u16,
    confirmation_time: u64,
    cluster_name: &str,
) -> Result<SubmitStats, Box<dyn std::error::Error>> {
    let vote_accounts = keeper_state.vote_account_map.values().collect::<Vec<_>>();
    let validator_history_map = &keeper_state.validator_history_map;

    // Modified from solana-gossip::main::process_spy and discover
    let exit: Arc<AtomicBool> = Arc::new(AtomicBool::new(false));

<<<<<<< HEAD
    for entrypoint in entrypoints {
        let mut ip_echo_client = Ipv4EchoClient::new(entrypoint.to_string());
        let ip_echo_response = ip_echo_client
            .fetch_ip_and_shred_version()
            .await
            .map_err(|_| "Failed to fetch IP and shred version from gossip entrypoint")?;

        let gossip_ip = ip_echo_response.ip;
        let cluster_shred_version = ip_echo_response.shred_version.unwrap_or(0);

        let gossip_addr = SocketAddr::new(
            gossip_ip,
            solana_net_utils::find_available_port_in_range(
                IpAddr::V4(Ipv4Addr::UNSPECIFIED),
                (0, 1),
            )
            .map_err(|_| "unable to find an available gossip port")?,
        );
=======
    let mut ip_echo_client = Ipv4EchoClient::new(entrypoint.to_string());
    let ip_echo_response = ip_echo_client
        .fetch_ip_and_shred_version()
        .await
        .map_err(|_| "Failed to fetch IP and shred version from gossip entrypoint")?;

    let gossip_ip = ip_echo_response.ip;
    let cluster_shred_version = ip_echo_response.shred_version.unwrap_or(0);

    let gossip_addr = SocketAddr::new(
        gossip_ip,
        solana_net_utils::find_available_port_in_range(IpAddr::V4(Ipv4Addr::UNSPECIFIED), (0, 1))
            .expect("unable to find an available gossip port"),
    );

    let (_gossip_service, _ip_echo, cluster_info) = make_gossip_node(
        Keypair::from_base58_string(keypair.to_base58_string().as_str()),
        Some(entrypoint),
        exit.clone(),
        Some(&gossip_addr),
        cluster_shred_version,
        true,
        SocketAddrSpace::Global,
    );

    info!(
        "Gossip service started on {} with entrypoint {}. Waiting for validators to be discovered...",
        gossip_addr,
        entrypoint
    );
    // Wait for all active validators to be received
    sleep(Duration::from_secs(150)).await;
>>>>>>> 38f27fee

        let (_gossip_service, _ip_echo, cluster_info) = make_gossip_node(
            Keypair::from_base58_string(keypair.to_base58_string().as_str()),
            Some(entrypoint),
            exit.clone(),
            Some(&gossip_addr),
            cluster_shred_version,
            true,
            SocketAddrSpace::Global,
        );

        info!("Gossip service started on {gossip_addr} with entrypoint {entrypoint}. Waiting for validators to be discovered...",);

        // Wait for all active validators to be received
        sleep(Duration::from_secs(150)).await;

        let gossip_entries = {
            let crds = cluster_info
                .gossip
                .crds
                .read()
                .map_err(|e: std::sync::PoisonError<RwLockReadGuard<Crds>>| e.to_string())?;

            vote_accounts
                .iter()
                .filter_map(|vote_account| {
                    let vote_account_pubkey = Pubkey::from_str(&vote_account.vote_pubkey).ok()?;
                    let validator_history_account =
                        validator_history_map.get(&vote_account_pubkey)?;

                    build_gossip_entry(
                        vote_account,
                        validator_history_account,
                        &crds,
                        *program_id,
                        keypair,
                    )
                })
                .flatten()
                .collect::<Vec<_>>()
        };

        if gossip_entries.is_empty() {
            continue;
        }

<<<<<<< HEAD
        datapoint_info!(
            "gossip-upload-info",
            ("validator_gossip_nodes", gossip_entries.len(), i64),
            "cluster" => cluster_name,
        );
=======
    datapoint_info!(
        "gossip-upload-info",
        ("validator_gossip_nodes", gossip_entries.len(), i64),
        "cluster" => cluster_name,
    );

    exit.store(true, Ordering::Relaxed);
>>>>>>> 38f27fee

        exit.store(true, Ordering::Relaxed);

        let update_transactions = gossip_entries
            .iter()
            .map(|entry| entry.build_update_tx(priority_fee_in_microlamports))
            .collect::<Vec<_>>();

        let submit_result = submit_transactions(
            client,
            update_transactions,
            keypair,
            retry_count,
            confirmation_time,
        )
        .await;

        return submit_result.map_err(|e| e.into());
    }

    Err("No valid entrypoints found or processed successfully".into())
}

fn _gossip_data_uploaded(
    validator_history_map: &HashMap<Pubkey, ValidatorHistory>,
    vote_account: Pubkey,
    epoch: u64,
) -> bool {
    if let Some(validator_history) = validator_history_map.get(&vote_account) {
        if let Some(latest_entry) = validator_history.history.last() {
            return latest_entry.epoch == epoch as u16
                && latest_entry.ip != ValidatorHistoryEntry::default().ip
                && latest_entry.version.major != ValidatorHistoryEntry::default().version.major
                && latest_entry.client_type != ValidatorHistoryEntry::default().client_type;
        }
    }
    false
}

// CODE BELOW SLIGHTLY MODIFIED FROM
// solana_sdk/src/ed25519_instruction.rs

pub const PUBKEY_SERIALIZED_SIZE: usize = 32;
pub const SIGNATURE_SERIALIZED_SIZE: usize = 64;
pub const SIGNATURE_OFFSETS_SERIALIZED_SIZE: usize = 14;
// bytemuck requires structures to be aligned
pub const SIGNATURE_OFFSETS_START: usize = 2;
pub const DATA_START: usize = SIGNATURE_OFFSETS_SERIALIZED_SIZE + SIGNATURE_OFFSETS_START;

#[derive(Default, Debug, Copy, Clone, Zeroable, Pod, Eq, PartialEq)]
#[repr(C)]
pub struct Ed25519SignatureOffsets {
    signature_offset: u16,             // offset to ed25519 signature of 64 bytes
    signature_instruction_index: u16,  // instruction index to find signature
    public_key_offset: u16,            // offset to public key of 32 bytes
    public_key_instruction_index: u16, // instruction index to find public key
    message_data_offset: u16,          // offset to start of message data
    message_data_size: u16,            // size of message data
    message_instruction_index: u16,    // index of instruction data to get message data
}

// This code is modified from solana_sdk/src/ed25519_instruction.rs
// due to that function requiring a keypair, and generating the signature within the function.
// In our case we don't have the keypair, we just have the signature and pubkey.
pub fn build_verify_signature_ix(
    signature: &[u8],
    pubkey: [u8; 32],
    message: &[u8],
) -> Instruction {
    assert_eq!(pubkey.len(), PUBKEY_SERIALIZED_SIZE);
    assert_eq!(signature.len(), SIGNATURE_SERIALIZED_SIZE);

    let mut instruction_data = Vec::with_capacity(
        DATA_START
            .saturating_add(SIGNATURE_SERIALIZED_SIZE)
            .saturating_add(PUBKEY_SERIALIZED_SIZE)
            .saturating_add(message.len()),
    );

    let num_signatures: u8 = 1;
    let public_key_offset = DATA_START;
    let signature_offset = public_key_offset.saturating_add(PUBKEY_SERIALIZED_SIZE);
    let message_data_offset = signature_offset.saturating_add(SIGNATURE_SERIALIZED_SIZE);

    // add padding byte so that offset structure is aligned
    instruction_data.extend_from_slice(bytes_of(&[num_signatures, 0]));

    let offsets = Ed25519SignatureOffsets {
        signature_offset: signature_offset as u16,
        signature_instruction_index: u16::MAX,
        public_key_offset: public_key_offset as u16,
        public_key_instruction_index: u16::MAX,
        message_data_offset: message_data_offset as u16,
        message_data_size: message.len() as u16,
        message_instruction_index: u16::MAX,
    };

    instruction_data.extend_from_slice(bytes_of(&offsets));

    debug_assert_eq!(instruction_data.len(), public_key_offset);

    instruction_data.extend_from_slice(&pubkey);

    debug_assert_eq!(instruction_data.len(), signature_offset);

    instruction_data.extend_from_slice(signature);

    debug_assert_eq!(instruction_data.len(), message_data_offset);

    instruction_data.extend_from_slice(message);

    Instruction {
        program_id: solana_program::ed25519_program::id(),
        accounts: vec![],
        data: instruction_data,
    }
}<|MERGE_RESOLUTION|>--- conflicted
+++ resolved
@@ -37,13 +37,6 @@
 use tokio::io::{AsyncReadExt, AsyncWriteExt};
 use tokio::net::TcpStream;
 
-<<<<<<< HEAD
-const IP_ECHO_HEADER_LEN: usize = 4;
-const IP_ADDR_OFFSET_V4: usize = 8;
-const SHRED_VERSION_OFFSET: usize = IP_ECHO_HEADER_LEN + IP_ADDR_OFFSET_V4;
-const IP_ECHO_REQUEST: &[u8] = &[0x00; 21]; // IP echo server expects 21 bytes
-const IP_ECHO_RESPONSE_LEN: usize = 27; // IP echo server will always respond with 27 bytes
-=======
 // Constants for the IP echo server protocol
 // https://github.com/anza-xyz/agave/blob/master/net-utils/src/ip_echo_server.rs
 // https://github.com/anza-xyz/agave/blob/master/net-utils/src/lib.rs
@@ -54,7 +47,6 @@
 // When joining the Gossip network, IpEchoServerMessage is set it its default value
 // https://github.com/anza-xyz/agave/blob/master/net-utils/src/lib.rs#L60
 const IP_ECHO_REQUEST: &[u8] = &[0x00; 21]; // IP echo server expects 21 bytes
->>>>>>> 38f27fee
 
 struct Ipv4EchoResponse {
     ip: IpAddr,
@@ -78,10 +70,6 @@
         let octets = &data[IP_ADDR_OFFSET_V4..IP_ADDR_OFFSET_V4 + 4];
         let shred_version_bytes = &data[SHRED_VERSION_OFFSET..SHRED_VERSION_OFFSET + 3];
         let ip = IpAddr::V4(Ipv4Addr::new(octets[0], octets[1], octets[2], octets[3]));
-<<<<<<< HEAD
-        // Skip the option flag byte
-=======
->>>>>>> 38f27fee
         let shred_version = if data[SHRED_VERSION_OFFSET..SHRED_VERSION_OFFSET + 1] == [0] {
             None
         } else {
@@ -330,26 +318,6 @@
     // Modified from solana-gossip::main::process_spy and discover
     let exit: Arc<AtomicBool> = Arc::new(AtomicBool::new(false));
 
-<<<<<<< HEAD
-    for entrypoint in entrypoints {
-        let mut ip_echo_client = Ipv4EchoClient::new(entrypoint.to_string());
-        let ip_echo_response = ip_echo_client
-            .fetch_ip_and_shred_version()
-            .await
-            .map_err(|_| "Failed to fetch IP and shred version from gossip entrypoint")?;
-
-        let gossip_ip = ip_echo_response.ip;
-        let cluster_shred_version = ip_echo_response.shred_version.unwrap_or(0);
-
-        let gossip_addr = SocketAddr::new(
-            gossip_ip,
-            solana_net_utils::find_available_port_in_range(
-                IpAddr::V4(Ipv4Addr::UNSPECIFIED),
-                (0, 1),
-            )
-            .map_err(|_| "unable to find an available gossip port")?,
-        );
-=======
     let mut ip_echo_client = Ipv4EchoClient::new(entrypoint.to_string());
     let ip_echo_response = ip_echo_client
         .fetch_ip_and_shred_version()
@@ -382,7 +350,6 @@
     );
     // Wait for all active validators to be received
     sleep(Duration::from_secs(150)).await;
->>>>>>> 38f27fee
 
         let (_gossip_service, _ip_echo, cluster_info) = make_gossip_node(
             Keypair::from_base58_string(keypair.to_base58_string().as_str()),
@@ -429,21 +396,11 @@
             continue;
         }
 
-<<<<<<< HEAD
         datapoint_info!(
             "gossip-upload-info",
             ("validator_gossip_nodes", gossip_entries.len(), i64),
             "cluster" => cluster_name,
         );
-=======
-    datapoint_info!(
-        "gossip-upload-info",
-        ("validator_gossip_nodes", gossip_entries.len(), i64),
-        "cluster" => cluster_name,
-    );
-
-    exit.store(true, Ordering::Relaxed);
->>>>>>> 38f27fee
 
         exit.store(true, Ordering::Relaxed);
 
@@ -461,8 +418,13 @@
         )
         .await;
 
-        return submit_result.map_err(|e| e.into());
-    }
+    datapoint_info!(
+        "gossip-upload-info",
+        ("validator_gossip_nodes", gossip_entries.len(), i64),
+        "cluster" => cluster_name,
+    );
+
+    exit.store(true, Ordering::Relaxed);
 
     Err("No valid entrypoints found or processed successfully".into())
 }
