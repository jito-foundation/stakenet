--- conflicted
+++ resolved
@@ -250,7 +250,6 @@
                 txs_for_epoch[KeeperOperations::Steward as usize],
                 i64
             ),
-<<<<<<< HEAD
             // PRIORITY FEE COMMISSION
             (
                 "num-pf-commission-runs",
@@ -267,9 +266,7 @@
                 txs_for_epoch[KeeperOperations::PriorityFeeCommission as usize],
                 i64
             ),
-=======
             "cluster" => cluster,
->>>>>>> f273e27f
         );
     }
 }