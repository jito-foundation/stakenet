/*
This program starts several threads to manage the creation of validator history accounts,
and the updating of the various data feeds within the accounts.
It will emits metrics for each data feed, if env var SOLANA_METRICS_CONFIG is set to a valid influx server.
*/

use crate::entries::crank_copy_directed_stake_targets::crank_copy_directed_stake_targets;
use crate::entries::crank_steward::crank_steward;
use crate::state::keeper_state::{KeeperFlags, KeeperState};
use crate::state::{keeper_config::KeeperConfig, keeper_state::KeeperFlag};
use solana_metrics::datapoint_error;
use stakenet_sdk::models::errors::{JitoSendTransactionError, JitoTransactionError};
use stakenet_sdk::models::submit_stats::SubmitStats;
use stakenet_sdk::utils::transactions::format_steward_error_log;

use super::keeper_operations::{check_flag, KeeperOperations};

fn _get_operation() -> KeeperOperations {
    KeeperOperations::Steward
}

fn _should_run() -> bool {
    true
}

async fn _process(
    keeper_config: &KeeperConfig,
    keeper_state: &KeeperState,
) -> Result<SubmitStats, JitoTransactionError> {
    run_crank_steward(keeper_config, keeper_state).await
}

pub enum StewardErrorCodes {
    ExceededRetries = 0x00,
    TransactionError = 0x10,                    // Up to 0x9F
    UnknownRpcSimulateTransactionResult = 0xA0, // Raise Flag
    ValidatorAlreadyMarkedForRemoval = 0xA1,    // Don't Raise Flag
    InvalidState = 0xA2,                        // Don't Raise Flag
    IndexesDontMatch = 0xA3,                    // Raise Flag
    VoteHistoryNotRecentEnough = 0xA4,          // Don't Raise Flag
    AutoRemoveStakeAccountClosed = 0xA5,        // Don't Raise Flag
    StakePoolNotUpdated = 0xA6,                 // Don't Raise Flag
    ValidatorsNotRemovedYet = 0xA7,             // Don't Raise Flag
}

pub async fn fire(
    keeper_config: &KeeperConfig,
    keeper_state: &KeeperState,
) -> (KeeperOperations, u64, u64, u64, KeeperFlags) {
    let operation = _get_operation();

    let (mut runs_for_epoch, mut errors_for_epoch, mut txs_for_epoch) =
        keeper_state.copy_runs_errors_and_txs_for_epoch(operation);

    let should_run = _should_run() && check_flag(keeper_config.run_flags, operation);
    let mut keeper_flags = keeper_state.keeper_flags;

    if should_run {
        match _process(keeper_config, keeper_state).await {
            Ok(stats) => {
                for message in stats.results.iter() {
                    if let Err(e) = message {
                        let error_code: i64 = match e {
                            JitoSendTransactionError::ExceededRetries => {
                                StewardErrorCodes::ExceededRetries as i64
                            }
                            JitoSendTransactionError::TransactionError(_) => {
                                // Just returns a string, so we can't really do anything with it
                                StewardErrorCodes::TransactionError as i64
                            }
                            JitoSendTransactionError::RpcSimulateTransactionResult(_) => {
                                let error_string = format_steward_error_log(e);

                                let error_code = match error_string.as_str() {
                                    s if s.contains("Validator is already marked for removal") => {
                                        StewardErrorCodes::ValidatorAlreadyMarkedForRemoval as i64
                                    }
                                    s if s.contains("Invalid state") => {
                                        StewardErrorCodes::InvalidState as i64
                                    }
                                    s if s.contains("ListStateMismatch") => {
                                        StewardErrorCodes::IndexesDontMatch as i64
                                    }
                                    s if s.contains("VoteHistoryNotRecentEnough") => {
                                        keeper_flags.set_flag(KeeperFlag::RerunVote);
                                        StewardErrorCodes::VoteHistoryNotRecentEnough as i64
                                    }
                                    s if s.contains("AutoRemoveValidatorFromPool")
                                        && s.contains("ConstraintOwner") =>
                                    {
                                        StewardErrorCodes::AutoRemoveStakeAccountClosed as i64
                                    }
                                    s if s.contains("UpdateStakePoolBalance")
                                        && s.contains("0x10") =>
                                    {
                                        StewardErrorCodes::StakePoolNotUpdated as i64
                                    }
                                    s if s.contains("AutoAddValidator")
                                        && s.contains("ValidatorsNeedToBeRemoved") =>
                                    {
                                        StewardErrorCodes::ValidatorsNotRemovedYet as i64
                                    }
                                    _ => {
                                        StewardErrorCodes::UnknownRpcSimulateTransactionResult
                                            as i64
                                    }
                                };

                                error_code
                            }
                        };

                        datapoint_error!(
                            "steward-error",
                            ("error", format_steward_error_log(e), String),
                            ("error_code", error_code, i64),
                        );
                    } else {
                        txs_for_epoch += 1;
                    }
                }

                if stats.errors == 0 {
                    runs_for_epoch += 1;
                }
            }
            Err(e) => {
                datapoint_error!("steward-error", ("error", e.to_string(), String),);
                errors_for_epoch += 1;
            }
        };
    }

    (
        operation,
        runs_for_epoch,
        errors_for_epoch,
        txs_for_epoch,
        keeper_flags,
    )
}

// ----------------- OPERATION SPECIFIC FUNCTIONS -----------------

/// Executes the main steward cranking operation with optional directed stake target copying.
///
/// This function orchestrates the steward cranking process in two phases:
/// 1. Conditionally copies directed stake targets if needed (mid-epoch operation)
/// 2. Executes the main steward crank operations
pub async fn run_crank_steward(
    keeper_config: &KeeperConfig,
    keeper_state: &KeeperState,
) -> Result<SubmitStats, JitoTransactionError> {
    let mut submit_stats = SubmitStats::default();

    if keeper_state
        .should_copy_directed_stake_targets(
            keeper_config.client.clone(),
            &keeper_config.steward_program_id,
        )
        .await?
    {
        if let Some(steward_accounts) = &keeper_state.all_steward_accounts {
<<<<<<< HEAD
            log::info!("Cranking Copy Directed Targets...");

            let stats = crank_copy_directed_stake_targets(
                keeper_config.client.clone(),
                keeper_config.keypair.clone(),
                &keeper_config.steward_program_id,
                steward_accounts,
                &keeper_config.token_mint,
                Some(keeper_config.priority_fee_in_microlamports),
                &keeper_config.kobe_client,
            )
            .await?;

            submit_stats.combine(&stats);
=======
            if let Some(keypair) = &keeper_config.directed_stake_oracle_authority_keypair {
                log::info!("Cranking Copy Directed Targets...");

                let stats = crank_copy_directed_stake_targets(
                    keeper_config.client.clone(),
                    keypair.clone(),
                    &keeper_config.steward_program_id,
                    steward_accounts,
                    &keeper_config.token_mint,
                    Some(keeper_config.priority_fee_in_microlamports),
                )
                .await?;

                submit_stats.combine(&stats);
            }
>>>>>>> a02956f1
        }
    }

    let stats = crank_steward(
        &keeper_config.client,
        &keeper_config.keypair,
        &keeper_config.steward_program_id,
        keeper_state.epoch_info.epoch,
        keeper_state.all_steward_accounts.as_ref().unwrap(),
        keeper_state
            .all_steward_validator_accounts
            .as_ref()
            .unwrap(),
        keeper_state.all_active_validator_accounts.as_ref().unwrap(),
        Some(keeper_config.priority_fee_in_microlamports),
    )
    .await?;
    submit_stats.combine(&stats);

    Ok(submit_stats)
}<|MERGE_RESOLUTION|>--- conflicted
+++ resolved
@@ -161,38 +161,22 @@
         .await?
     {
         if let Some(steward_accounts) = &keeper_state.all_steward_accounts {
-<<<<<<< HEAD
-            log::info!("Cranking Copy Directed Targets...");
-
-            let stats = crank_copy_directed_stake_targets(
-                keeper_config.client.clone(),
-                keeper_config.keypair.clone(),
-                &keeper_config.steward_program_id,
-                steward_accounts,
-                &keeper_config.token_mint,
-                Some(keeper_config.priority_fee_in_microlamports),
-                &keeper_config.kobe_client,
-            )
-            .await?;
-
-            submit_stats.combine(&stats);
-=======
             if let Some(keypair) = &keeper_config.directed_stake_oracle_authority_keypair {
                 log::info!("Cranking Copy Directed Targets...");
 
                 let stats = crank_copy_directed_stake_targets(
                     keeper_config.client.clone(),
-                    keypair.clone(),
+                    keeper_config.keypair.clone(),
                     &keeper_config.steward_program_id,
                     steward_accounts,
                     &keeper_config.token_mint,
                     Some(keeper_config.priority_fee_in_microlamports),
+                    &keeper_config.kobe_client,
                 )
                 .await?;
 
                 submit_stats.combine(&stats);
             }
->>>>>>> a02956f1
         }
     }
 
