--- conflicted
+++ resolved
@@ -338,7 +338,6 @@
                 ))?;
             let epoch_progress = slot_index as f64 / slots_in_epoch as f64;
 
-<<<<<<< HEAD
             let meta =
                 get_directed_stake_meta(client, &steward_state.config_address, program_id).await?;
 
@@ -349,9 +348,6 @@
                 .any(|target| target.target_last_updated_epoch.ne(&self.epoch_info.epoch));
 
             let should_run_copy_directed_targets = epoch_progress > 0.5 && has_stale_targets;
-=======
-            let should_run_copy_directed_targets = epoch_progress > 0.5;
->>>>>>> c9a341dd
 
             return Ok(should_run_copy_directed_targets);
         }
