use std::fmt;

use clap::{arg, command, Parser};
use rusqlite::Connection;
use solana_client::nonblocking::rpc_client::RpcClient;
use solana_sdk::{pubkey::Pubkey, signature::Keypair};
use stakenet_sdk::models::cluster::Cluster;
use std::{net::SocketAddr, path::PathBuf, sync::Arc};
use tokio::sync::Mutex;

pub struct KeeperConfig {
    pub client: Arc<RpcClient>,
    pub keypair: Arc<Keypair>,
    pub validator_history_program_id: Pubkey,
    pub tip_distribution_program_id: Pubkey,
    pub priority_fee_distribution_program_id: Pubkey,
    pub steward_program_id: Pubkey,
    pub steward_config: Pubkey,
    pub priority_fee_in_microlamports: u64,
    pub tx_retry_count: u16,
    pub tx_confirmation_seconds: u64,
    pub oracle_authority_keypair: Option<Arc<Keypair>>,
    pub gossip_entrypoint: Option<SocketAddr>,
    pub validator_history_interval: u64,
    pub steward_interval: u64,
    pub metrics_interval: u64,
    pub block_metadata_interval: u64,
    pub run_flags: u32,
    pub cool_down_range: u8,
    pub full_startup: bool,
    pub no_pack: bool,
    pub pay_for_new_accounts: bool,
<<<<<<< HEAD
    pub sqlite_connection: Arc<Mutex<Connection>>,
    pub priority_fee_oracle_authority_keypair: Option<Arc<Keypair>>,
    pub redundant_rpc_urls: Option<Arc<Vec<RpcClient>>>,
    pub cluster: Cluster,
}

impl KeeperConfig {
    pub async fn mut_connection(&self) -> tokio::sync::MutexGuard<'_, Connection> {
        self.sqlite_connection.lock().await
    }
=======
    pub cluster_name: String,
>>>>>>> f273e27f
}

#[derive(Parser, Debug)]
#[command(about = "Keeps commission history accounts up to date")]
pub struct Args {
    /// RPC URL for the cluster
    #[arg(long, env, default_value = "https://api.mainnet-beta.solana.com")]
    pub json_rpc_url: String,

    /// Gossip entrypoint in the form of URL:PORT
    #[arg(long, env)]
    pub gossip_entrypoint: Option<String>,

    /// Path to keypair used to pay for account creation and execute transactions
    #[arg(long, env, default_value = "./credentials/keypair.json")]
    pub keypair: PathBuf,

    /// Path to keypair used specifically for submitting permissioned transactions
    #[arg(long, env)]
    pub oracle_authority_keypair: Option<PathBuf>,

    /// Path to keypair used specifically for submitting permissioned transactions related to
    /// priority fees and block metadata
    #[arg(long, env)]
    pub priority_fee_oracle_authority_keypair: Option<PathBuf>,

    /// Validator history program ID (Pubkey as base58 string)
    #[arg(
        long,
        env,
        default_value = "HistoryJTGbKQD2mRgLZ3XhqHnN811Qpez8X9kCcGHoa"
    )]
    pub validator_history_program_id: Pubkey,

    /// Tip distribution program ID (Pubkey as base58 string)
    #[arg(
        short,
        long,
        env,
        default_value = "4R3gSG8BpU4t19KYj8CfnbtRpnT8gtk4dvTHxVRwc2r7"
    )]
    pub tip_distribution_program_id: Pubkey,

    /// Priority Fee distribution program ID (Pubkey as base58 string)
    #[arg(
        short,
        long,
        env,
        // TODO: Change this for actual deployment
        default_value = "5DdB5ZuSR97rqgVHtjb4t1uz1auFEa2xQ32aAxjsJLEC"
    )]
    pub priority_fee_distribution_program_id: Pubkey,

    /// Steward program ID
    #[arg(
        long,
        env,
        default_value = "Stewardf95sJbmtcZsyagb2dg4Mo8eVQho8gpECvLx8"
    )]
    pub steward_program_id: Pubkey,

    /// Steward config account
    #[arg(
        long,
        env,
        default_value = "jitoVjT9jRUyeXHzvCwzPgHj7yWNRhLcUoXtes4wtjv"
    )]
    pub steward_config: Pubkey,

    /// Interval to update Validator History Accounts (default 300 sec)
    #[arg(long, env, default_value = "300")]
    pub validator_history_interval: u64,

    /// Interval to run steward (default 301 sec)
    #[arg(long, env, default_value = "301")]
    pub steward_interval: u64,

    /// Interval to emit metrics (default 60 sec)
    #[arg(long, env, default_value = "60")]
    pub metrics_interval: u64,

    /// Priority Fees in microlamports
    #[arg(long, env, default_value = "20000")]
    pub priority_fees: u64,

    #[arg(long, env, default_value = "50")]
    pub tx_retry_count: u16,

    #[arg(long, env, default_value = "30")]
    pub tx_confirmation_seconds: u64,

    /// Cluster to specify
    #[arg(long, env, default_value_t = Cluster::Mainnet)]
    pub cluster: Cluster,

    /// Run running the cluster history
    #[arg(long, env, default_value = "false")]
    pub run_cluster_history: bool,

    /// Run MEV commission
    #[arg(long, env, default_value = "false")]
    pub run_copy_vote_accounts: bool,

    /// Run MEV commission
    #[arg(long, env, default_value = "false")]
    pub run_mev_commission: bool,

    /// Run MEV earned
    #[arg(long, env, default_value = "false")]
    pub run_mev_earned: bool,

    /// Run stake upload
    /// NOTE: This is a permissioned operation and requires the oracle_authority_keypair
    #[arg(long, env, default_value = "false")]
    pub run_stake_upload: bool,

    /// Run gossip upload
    /// NOTE: This is a permissioned operation and requires the oracle_authority_keypair
    #[arg(long, env, default_value = "false")]
    pub run_gossip_upload: bool,

    /// Run stake upload
    #[arg(long, env, default_value = "false")]
    pub run_steward: bool,

    /// Run emit metrics
    #[arg(long, env, default_value = "false")]
    pub run_emit_metrics: bool,

    /// Run with the startup flag set to true
    #[arg(long, env, default_value = "false")]
    pub full_startup: bool,

    /// DEBUGGING Don't smart pack instructions - it will be faster, but more expensive
    #[arg(long, env, default_value = "false")]
    pub no_pack: bool,

    /// Pay for the creation of new accounts when needed
    #[arg(long, env, default_value = "false")]
    pub pay_for_new_accounts: bool,

    /// Pay for the creation of new accounts when needed
    #[arg(long, env, default_value = "local")]
    pub region: String,

    /// DEBUGGING Changes the random cool down range ( minutes )
    #[arg(long, env, default_value = "20")]
    pub cool_down_range: u8,

    /// Run block metadata keeper
    #[arg(long, env, default_value = "true")]
    pub run_block_metadata: bool,

    /// Interval to update block metadata in local SQLite file (default 17280 sec, which is ~1/10 of an epoch)
    #[arg(long, env, default_value = "17280")]
    pub block_metadata_interval: u64,

    /// Path to the local SQLite file
    #[arg(long, env, default_value = "./block_keeper.db3")]
    pub sqlite_path: PathBuf,

    /// Solana JSON RPC URLs that can be used for fall back checks when information is not
    /// available from the primary RPC
    #[arg(long, env)]
    pub redundant_rpc_urls: Option<Vec<String>>,

    /// Run Priority Fee Commission
    #[arg(long, env, default_value = "false")]
    pub run_priority_fee_commission: bool,
}

impl fmt::Display for Args {
    fn fmt(&self, f: &mut fmt::Formatter<'_>) -> fmt::Result {
        write!(
            f,
            "Stakenet Keeper Configuration:\n\
            -------------------------------\n\
            JSON RPC URL: {}\n\
            Gossip Entrypoint: {:?}\n\
            Keypair Path: {:?}\n\
            Oracle Authority Keypair Path: {:?}\n\
            Priority Fee Oracle Authority Keypair Path: {:?}\n\
            Validator History Program ID: {}\n\
            Tip Distribution Program ID: {}\n\
            Priority Fee Distribution Program ID: {}\n\
            Steward Program ID: {}\n\
            Steward Config: {}\n\
            Validator History Interval: {} seconds\n\
            Steward Interval: {} seconds\n\
            Metrics Interval: {} seconds\n\
            Priority Fees: {} microlamports\n\
            Retry Count: {}\n\
            Confirmation Seconds: {}\n\
            Cluster: {:?}\n\
            Run Cluster History: {}\n\
            Run Copy Vote Accounts: {}\n\
            Run MEV Commission: {}\n\
            Run MEV Earned: {}\n\
            Run Stake Upload: {}\n\
            Run Gossip Upload: {}\n\
            Run Steward: {}\n\
            Run Emit Metrics: {}\n\
            Full Startup: {}\n\
            No Pack: {}\n\
            Pay for New Accounts: {}\n\
            Cool Down Range: {} minutes\n\
            Run Block Metadata {}\n\
            Block Metadata Interval: {} seconds\n\
            SQLite path: {:?}\n\
            Region: {}\n\
            Redundant RPC URLs: {:?}\n\
            Run Priority Fee Commission: {:?}\n\
            -------------------------------",
            self.json_rpc_url,
            self.gossip_entrypoint,
            self.keypair,
            self.oracle_authority_keypair,
            self.priority_fee_oracle_authority_keypair,
            self.validator_history_program_id,
            self.tip_distribution_program_id,
            self.priority_fee_distribution_program_id,
            self.steward_program_id,
            self.steward_config,
            self.validator_history_interval,
            self.steward_interval,
            self.metrics_interval,
            self.priority_fees,
            self.tx_retry_count,
            self.tx_confirmation_seconds,
            self.cluster,
            self.run_cluster_history,
            self.run_copy_vote_accounts,
            self.run_mev_commission,
            self.run_mev_earned,
            self.run_stake_upload,
            self.run_gossip_upload,
            self.run_steward,
            self.run_emit_metrics,
            self.full_startup,
            self.no_pack,
            self.pay_for_new_accounts,
            self.cool_down_range,
            self.run_block_metadata,
            self.block_metadata_interval,
            self.sqlite_path,
            self.region,
            self.redundant_rpc_urls,
            self.run_priority_fee_commission,
        )
    }
}<|MERGE_RESOLUTION|>--- conflicted
+++ resolved
@@ -30,20 +30,17 @@
     pub full_startup: bool,
     pub no_pack: bool,
     pub pay_for_new_accounts: bool,
-<<<<<<< HEAD
     pub sqlite_connection: Arc<Mutex<Connection>>,
     pub priority_fee_oracle_authority_keypair: Option<Arc<Keypair>>,
     pub redundant_rpc_urls: Option<Arc<Vec<RpcClient>>>,
     pub cluster: Cluster,
+    pub cluster_name: String,
 }
 
 impl KeeperConfig {
     pub async fn mut_connection(&self) -> tokio::sync::MutexGuard<'_, Connection> {
         self.sqlite_connection.lock().await
     }
-=======
-    pub cluster_name: String,
->>>>>>> f273e27f
 }
 
 #[derive(Parser, Debug)]
