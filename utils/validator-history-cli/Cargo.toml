[package]
name = "validator-history-cli"
version = "0.1.0"
edition = "2021"
description = "CLI to manage validator history program"

[dependencies]
anchor-lang = "0.31.1"
borsh = { package = "borsh", version = "1.5.7" }
clap = { version = "4.3.0", features = ["derive", "env"] }
dotenvy = { workspace = true }
env_logger = "0.10.0"
ipinfo = { workspace = true }
log = "0.4.18"
rusqlite = { version = "0.32.1", features = ["bundled"] }
serde = { workspace = true }
serde_json = { workspace = true }
solana-account-decoder = { workspace = true }
solana-client = { workspace = true }
solana-metrics = { workspace = true }
solana-native-token = { workspace = true }
solana-program = { workspace = true }
solana-sdk = { workspace = true }
spl-stake-pool = { workspace = true }
<<<<<<< HEAD
stakenet-keeper = { path = "../../keepers/stakenet-keeper" }
=======
stakenet-sdk = { path = "../../sdk" }
>>>>>>> 01082431
tokio = { workspace = true }
validator-history = { features = ["no-entrypoint"], path = "../../programs/validator-history" }<|MERGE_RESOLUTION|>--- conflicted
+++ resolved
@@ -22,10 +22,7 @@
 solana-program = { workspace = true }
 solana-sdk = { workspace = true }
 spl-stake-pool = { workspace = true }
-<<<<<<< HEAD
 stakenet-keeper = { path = "../../keepers/stakenet-keeper" }
-=======
 stakenet-sdk = { path = "../../sdk" }
->>>>>>> 01082431
 tokio = { workspace = true }
 validator-history = { features = ["no-entrypoint"], path = "../../programs/validator-history" }