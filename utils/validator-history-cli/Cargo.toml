--- conflicted
+++ resolved
@@ -8,12 +8,6 @@
 anchor-lang = "0.31.1"
 borsh = { package = "borsh", version = "1.5.7" }
 clap = { version = "4.3.0", features = ["derive", "env"] }
-<<<<<<< HEAD
-=======
-futures = "0.3.21"
-futures-util = "0.3.21"
-ipinfo = { workspace = true }
->>>>>>> c5731399
 log = "0.4.18"
 serde = { workspace = true }
 serde_json = { workspace = true }
@@ -23,10 +17,4 @@
 solana-native-token = { workspace = true }
 solana-program = { workspace = true }
 solana-sdk = { workspace = true }
-<<<<<<< HEAD
-=======
-spl-stake-pool = { workspace = true }
-thiserror = "1.0.37"
-tokio = { version = "1.36.0", features = ["full"] }
->>>>>>> c5731399
 validator-history = { features = ["no-entrypoint"], path = "../../programs/validator-history" }