--- conflicted
+++ resolved
@@ -22,13 +22,10 @@
 use validator_history_cli::{
     commands::{
         self,
-<<<<<<< HEAD
         cranks::copy_gossip_contact_info::{
             command_crank_copy_gossip_contact_info, CrankCopyGossipContactInfo,
-=======
         cranks::{
             copy_cluster_info::CrankCopyClusterInfo, copy_vote_account::CrankCopyVoteAccount,
->>>>>>> 67b06995
         },
     },
     validator_history_entry_output::ValidatorHistoryEntryOutput,
@@ -66,14 +63,11 @@
     UpdateOracleAuthority(UpdateOracleAuthority),
     DunePriorityFeeBackfill(DunePriorityFeeBackfill),
     UploadValidatorAge(UploadValidatorAge),
-<<<<<<< HEAD
     CrankCopyGossipContactInfo(CrankCopyGossipContactInfo),
-=======
 
     // Cranks
     CrankCopyClusterInfo(CrankCopyClusterInfo),
     CrankCopyVoteAccount(CrankCopyVoteAccount),
->>>>>>> 67b06995
 }
 
 #[derive(Parser)]
@@ -1294,7 +1288,6 @@
         Commands::BackfillValidatorAge(command_args) => {
             commands::backfill_validator_age::run(command_args, args.json_rpc_url).await
         }
-<<<<<<< HEAD
         Commands::CrankCopyGossipContactInfo(command_args) => {
             let client = solana_client::nonblocking::rpc_client::RpcClient::new_with_timeout(
                 args.json_rpc_url.clone(),
@@ -1302,13 +1295,11 @@
             );
             let client = Arc::new(client);
             command_crank_copy_gossip_contact_info(command_args, client).await
-=======
         Commands::CrankCopyClusterInfo(command_args) => {
             commands::cranks::copy_cluster_info::run(command_args, args.json_rpc_url).await?
         }
         Commands::CrankCopyVoteAccount(command_args) => {
             commands::cranks::copy_vote_account::run(command_args, args.json_rpc_url).await?
->>>>>>> 67b06995
         }
     };
 
