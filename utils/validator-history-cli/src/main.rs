use anchor_lang::{AccountDeserialize, Discriminator, InstructionData, ToAccountMetas};
use clap::{arg, command, Parser, Subcommand};
use dotenvy::dotenv;
use ipinfo::{BatchReqOpts, IpInfo, IpInfoConfig};
use rusqlite::Connection;
use solana_client::{
    rpc_client::RpcClient,
    rpc_config::{RpcAccountInfoConfig, RpcProgramAccountsConfig},
    rpc_filter::{Memcmp, RpcFilterType},
};
use solana_program::instruction::Instruction;
use solana_sdk::{
    pubkey::Pubkey, signature::read_keypair_file, signer::Signer, transaction::Transaction,
};
use spl_stake_pool::state::{StakePool, ValidatorList};
use stakenet_keeper::operations::block_metadata::db::DBSlotInfo;
use std::{collections::HashMap, path::PathBuf, thread::sleep, time::Duration};
use validator_history::{
    constants::MAX_ALLOC_BYTES, ClusterHistory, ClusterHistoryEntry, Config, ValidatorHistory,
    ValidatorHistoryEntry,
};
use validator_history_cli::{
<<<<<<< HEAD
    commands::{self, cranks::copy_cluster_info::CrankCopyClusterInfo},
=======
    commands::{self, cranks::copy_vote_account::CrankCopyVoteAccount},
>>>>>>> 67861010
    validator_history_entry_output::ValidatorHistoryEntryOutput,
};

#[derive(Parser)]
#[command(about = "CLI for validator history program", version)]
struct Args {
    /// RPC URL for the cluster
    #[arg(
        short,
        long,
        env,
        default_value = "https://api.mainnet-beta.solana.com"
    )]
    json_rpc_url: String,

    #[command(subcommand)]
    commands: Commands,
}

#[derive(Subcommand)]
enum Commands {
    InitConfig(InitConfig),
    ReallocConfig(ReallocConfig),
    InitClusterHistory(InitClusterHistory),
    CrankerStatus(CrankerStatus),
    ClusterHistoryStatus(ClusterHistoryStatus),
    ViewConfig,
    History(History),
    BackfillClusterHistory(BackfillClusterHistory),
    BackfillValidatorAge(commands::backfill_validator_age::BackfillValidatorAge),
    StakeByCountry(StakeByCountry),
    GetConfig,
    UpdateOracleAuthority(UpdateOracleAuthority),
    DunePriorityFeeBackfill(DunePriorityFeeBackfill),
    UploadValidatorAge(UploadValidatorAge),

    // Cranks
<<<<<<< HEAD
    CrankCopyClusterInfo(CrankCopyClusterInfo),
=======
    CrankCopyVoteAccount(CrankCopyVoteAccount),
>>>>>>> 67861010
}

#[derive(Parser)]
#[command(about = "Initialize config account")]
struct InitConfig {
    /// Path to keypair used to pay for account creation and execute transactions
    #[arg(short, long, env, default_value = "~/.config/solana/id.json")]
    keypair_path: PathBuf,

    /// Tip distribution program ID (Pubkey as base58 string)
    #[arg(long, env)]
    tip_distribution_program_id: Pubkey,

    /// New tip distribution authority (Pubkey as base58 string)
    ///
    /// If not provided, the initial keypair will be the authority
    #[arg(long, env, required(false))]
    tip_distribution_authority: Option<Pubkey>,

    // New stake authority (Pubkey as base58 string)
    ///
    /// If not provided, the initial keypair will be the authority
    #[arg(short, long, env, required(false))]
    stake_authority: Option<Pubkey>,
}

#[derive(Parser)]
#[command(about = "Realloc Config")]
struct ReallocConfig {
    /// Path to keypair used to pay for account creation and execute transactions
    #[arg(short, long, env, default_value = "~/.config/solana/id.json")]
    keypair_path: PathBuf,
}

#[derive(Parser)]
#[command(about = "Initialize cluster history account")]
struct InitClusterHistory {
    /// Path to keypair used to pay for account creation and execute transactions
    #[arg(short, long, env, default_value = "~/.config/solana/id.json")]
    keypair_path: PathBuf,
}

#[derive(Parser, Debug)]
#[command(about = "Get cranker status")]
struct CrankerStatus {
    /// Epoch to get status for (default: current epoch)
    #[arg(short, long, env)]
    epoch: Option<u64>,

    /// Print account information in JSON format
    #[arg(
        long,
        default_value = "false",
        help = "This will print out account information in JSON format"
    )]
    pub print_json: bool,
}

#[derive(Parser)]
#[command(about = "Get cluster history status")]
struct ClusterHistoryStatus {
    /// Print account information in JSON format
    #[arg(
        long,
        default_value = "false",
        help = "This will print out account information in JSON format"
    )]
    pub print_json: bool,
}

#[derive(Parser)]
#[command(about = "Get validator history")]
struct History {
    /// Validator to get history for
    validator: Pubkey,

    /// Start epoch
    #[arg(short, long, env)]
    start_epoch: Option<u64>,

    /// Print account information in JSON format
    #[arg(
        long,
        default_value = "false",
        help = "This will print out account information in JSON format"
    )]
    pub print_json: bool,
}

#[derive(Parser)]
#[command(about = "Backfill cluster history")]
struct BackfillClusterHistory {
    /// Path to keypair used to pay for account creation and execute transactions
    #[arg(short, long, env, default_value = "~/.config/solana/id.json")]
    keypair_path: PathBuf,

    /// Epoch to backfill
    #[arg(short, long, env)]
    epoch: u64,

    /// Number of blocks in epoch
    #[arg(short, long, env)]
    blocks_in_epoch: u32,
}

#[derive(Parser)]
#[command(about = "Update oracle authority")]
struct UpdateOracleAuthority {
    /// Path to keypair used to pay for account creation and execute transactions
    #[arg(short, long, env, default_value = "~/.config/solana/id.json")]
    keypair_path: PathBuf,

    /// New oracle authority (Pubkey as base58 string)
    #[arg(long, env)]
    oracle_authority: Pubkey,
}

#[derive(Parser)]
#[command(about = "Backfills the Priority Fee DB from Dune from the last 99 epochs")]
struct DunePriorityFeeBackfill {
    /// Path to the local SQLite file
    #[arg(long, env, default_value = "../../keepers/block_keeper.db3")]
    pub sqlite_path: PathBuf,

    /// Dune API key
    #[arg(long, env)]
    dune_api_key: String,

    #[arg(long, env, default_value = "5598354")]
    query_id: String,

    #[arg(long, env, default_value_t = 32000)]
    batch_size: usize,

    #[arg(long, env, default_value_t = 32000)]
    chunk_size: usize,

    #[arg(long, env, default_value_t = 0)]
    starting_offset: usize,
}

#[derive(Parser)]
#[command(about = "Upload validator age for a specific vote account")]
struct UploadValidatorAge {
    /// Path to oracle authority keypair
    #[arg(short, long, env, default_value = "~/.config/solana/id.json")]
    keypair_path: PathBuf,

    /// Vote account pubkey to update
    #[arg(short, long, env)]
    vote_account: Pubkey,

    /// Validator age value to set
    #[arg(short, long, env)]
    age: u32,

    /// Epoch when validator age was last updated (defaults to current epoch)
    #[arg(short, long, env)]
    epoch: Option<u16>,
}

#[derive(Parser)]
#[command(about = "Get Config info")]
struct GetConfig {}

#[derive(Parser)]
#[command(about = "Display JitoSOL stake percentage by country")]
struct StakeByCountry {
    /// Stake pool address
    #[arg(short, long, env)]
    stake_pool: Pubkey,

    /// Stake pool address
    #[arg(short, long, env)]
    country: Option<String>,

    /// IP Info Token
    #[arg(short, long, env)]
    ip_info_token: String,
}

fn command_init_config(args: InitConfig, client: RpcClient) {
    // Creates config account, sets tip distribution program address, and optionally sets authority for commission history program
    let keypair = read_keypair_file(args.keypair_path).expect("Failed reading keypair file");

    let mut instructions = vec![];
    let (config_pda, _) = Pubkey::find_program_address(&[Config::SEED], &validator_history::ID);
    instructions.push(Instruction {
        program_id: validator_history::ID,
        accounts: validator_history::accounts::InitializeConfig {
            config: config_pda,
            system_program: solana_program::system_program::id(),
            signer: keypair.pubkey(),
        }
        .to_account_metas(None),
        data: validator_history::instruction::InitializeConfig {
            authority: keypair.pubkey(),
        }
        .data(),
    });

    instructions.push(Instruction {
        program_id: validator_history::ID,
        accounts: validator_history::accounts::SetNewTipDistributionProgram {
            config: config_pda,
            new_tip_distribution_program: args.tip_distribution_program_id,
            admin: keypair.pubkey(),
        }
        .to_account_metas(None),
        data: validator_history::instruction::SetNewTipDistributionProgram {}.data(),
    });

    if let Some(new_authority) = args.tip_distribution_authority {
        instructions.push(Instruction {
            program_id: validator_history::ID,
            accounts: validator_history::accounts::SetNewAdmin {
                config: config_pda,
                new_admin: new_authority,
                admin: keypair.pubkey(),
            }
            .to_account_metas(None),
            data: validator_history::instruction::SetNewAdmin {}.data(),
        });
    }

    if let Some(new_authority) = args.stake_authority {
        instructions.push(Instruction {
            program_id: validator_history::ID,
            accounts: validator_history::accounts::SetNewOracleAuthority {
                config: config_pda,
                new_oracle_authority: new_authority,
                admin: keypair.pubkey(),
            }
            .to_account_metas(None),
            data: validator_history::instruction::SetNewOracleAuthority {}.data(),
        });
    }

    let blockhash = client
        .get_latest_blockhash()
        .expect("Failed to get recent blockhash");
    let transaction = Transaction::new_signed_with_payer(
        &instructions,
        Some(&keypair.pubkey()),
        &[&keypair],
        blockhash,
    );

    let signature = client
        .send_and_confirm_transaction_with_spinner(&transaction)
        .expect("Failed to send transaction");
    println!("Signature: {}", signature);
}

fn command_realloc_config(args: ReallocConfig, client: RpcClient) {
    let keypair = read_keypair_file(args.keypair_path).expect("Failed reading keypair file");
    let (config_pda, _) = Pubkey::find_program_address(&[Config::SEED], &validator_history::ID);

    let instructions = vec![Instruction {
        program_id: validator_history::ID,
        accounts: validator_history::accounts::ReallocConfigAccount {
            config_account: config_pda,
            system_program: solana_program::system_program::id(),
            payer: keypair.pubkey(),
        }
        .to_account_metas(None),
        data: validator_history::instruction::ReallocConfigAccount {}.data(),
    }];

    let blockhash = client
        .get_latest_blockhash()
        .expect("Failed to get recent blockhash");
    let transaction = Transaction::new_signed_with_payer(
        &instructions,
        Some(&keypair.pubkey()),
        &[&keypair],
        blockhash,
    );

    let signature = client
        .send_and_confirm_transaction_with_spinner(&transaction)
        .expect("Failed to send transaction");
    println!("Signature: {}", signature);
}

fn command_init_cluster_history(args: InitClusterHistory, client: RpcClient) {
    // Creates cluster history account
    let keypair = read_keypair_file(args.keypair_path).expect("Failed reading keypair file");

    let mut instructions = vec![];
    let (cluster_history_pda, _) =
        Pubkey::find_program_address(&[ClusterHistory::SEED], &validator_history::ID);
    instructions.push(Instruction {
        program_id: validator_history::ID,
        accounts: validator_history::accounts::InitializeClusterHistoryAccount {
            cluster_history_account: cluster_history_pda,
            system_program: solana_program::system_program::id(),
            signer: keypair.pubkey(),
        }
        .to_account_metas(None),
        data: validator_history::instruction::InitializeClusterHistoryAccount {}.data(),
    });
    // Realloc insturctions
    let num_reallocs = (ClusterHistory::SIZE - MAX_ALLOC_BYTES) / MAX_ALLOC_BYTES + 1;
    instructions.extend(vec![
        Instruction {
            program_id: validator_history::ID,
            accounts: validator_history::accounts::ReallocClusterHistoryAccount {
                cluster_history_account: cluster_history_pda,
                system_program: solana_program::system_program::id(),
                signer: keypair.pubkey(),
            }
            .to_account_metas(None),
            data: validator_history::instruction::ReallocClusterHistoryAccount {}.data(),
        };
        num_reallocs
    ]);

    let blockhash = client
        .get_latest_blockhash()
        .expect("Failed to get recent blockhash");
    let transaction = Transaction::new_signed_with_payer(
        &instructions,
        Some(&keypair.pubkey()),
        &[&keypair],
        blockhash,
    );

    let signature = client
        .send_and_confirm_transaction_with_spinner(&transaction)
        .expect("Failed to send transaction");
    println!("Signature: {}", signature);
}

fn get_entry(validator_history: ValidatorHistory, epoch: u64) -> Option<ValidatorHistoryEntry> {
    // Util to fetch an entry for a specific epoch
    validator_history
        .history
        .arr
        .into_iter()
        .find(|entry| entry.epoch == epoch as u16)
}

fn format_option(opt: Option<String>) -> String {
    opt.unwrap_or_else(|| "None".to_string())
}

fn formatted_entry(entry: ValidatorHistoryEntry, print_json: bool) -> String {
    let entry_output = ValidatorHistoryEntryOutput::from(entry);

    if print_json {
        serde_json::to_string_pretty(&entry_output).unwrap_or_else(|_| "{}".to_string())
    } else {
        let mut field_descriptions = Vec::new();

        field_descriptions.push(format!(
            "Activated Stake Lamports: {}",
            format_option(entry_output.activated_stake_lamports)
        ));
        field_descriptions.push(format!(
            "MEV Commission: {}",
            format_option(entry_output.mev_commission)
        ));
        field_descriptions.push(format!(
            "Epoch Credits: {}",
            format_option(entry_output.epoch_credits)
        ));
        field_descriptions.push(format!(
            "Commission: {}",
            format_option(entry_output.commission)
        ));
        field_descriptions.push(format!(
            "Client Type: {}",
            format_option(entry_output.client_type)
        ));
        field_descriptions.push(format!(
            "Client Version: {}",
            format_option(entry_output.version)
        ));
        field_descriptions.push(format!("IP: {}", format_option(entry_output.ip)));
        field_descriptions.push(format!(
            "Merkle Root Upload Authority: {}",
            format_option(entry_output.merkle_root_upload_authority)
        ));
        field_descriptions.push(format!(
            "Superminority: {}",
            format_option(entry_output.is_superminority)
        ));
        field_descriptions.push(format!("Rank: {}", format_option(entry_output.rank)));
        field_descriptions.push(format!(
            "Last Update: {}",
            format_option(entry_output.vote_account_last_update_slot)
        ));
        field_descriptions.push(format!(
            "MEV Earned: {}",
            format_option(entry_output.mev_earned)
        ));
        field_descriptions.push(format!(
            "Priority Fee Commission: {}",
            format_option(entry_output.priority_fee_commission)
        ));
        field_descriptions.push(format!(
            "Priority Fee Tips: {}",
            format_option(entry_output.priority_fee_tips)
        ));
        field_descriptions.push(format!(
            "Total Priority Fees: {}",
            format_option(entry_output.total_priority_fees)
        ));
        field_descriptions.push(format!(
            "Total Leader Slots: {}",
            format_option(entry_output.total_leader_slots)
        ));
        field_descriptions.push(format!(
            "Blocks Produced: {}",
            format_option(entry_output.blocks_produced)
        ));
        field_descriptions.push(format!(
            "Block Data Updated At Slot: {}",
            format_option(entry_output.block_data_updated_at_slot)
        ));
        field_descriptions.push(format!(
            "Priority Fee Merkle Root Upload Authority: {}",
            format_option(entry_output.priority_fee_merkle_root_upload_authority)
        ));

        field_descriptions.join(" | ")
    }
}

fn command_cranker_status(args: CrankerStatus, client: RpcClient) {
    // Displays current epoch ValidatorHistory entry for each validator, and summary of updated fields
    let epoch = args.epoch.unwrap_or_else(|| {
        client
            .get_epoch_info()
            .expect("Failed to get epoch info")
            .epoch
    });

    // Config account
    let (config_pda, _) = Pubkey::find_program_address(&[Config::SEED], &validator_history::ID);
    // Fetch config account
    let config_account = client
        .get_account(&config_pda)
        .expect("Failed to get config account");
    let config = Config::try_deserialize(&mut config_account.data.as_slice())
        .expect("Failed to deserialize config account");

    // Fetch every ValidatorHistory account
    let gpa_config = RpcProgramAccountsConfig {
        filters: Some(vec![RpcFilterType::Memcmp(Memcmp::new_raw_bytes(
            0,
            ValidatorHistory::DISCRIMINATOR.into(),
        ))]),
        account_config: RpcAccountInfoConfig {
            encoding: Some(solana_account_decoder::UiAccountEncoding::Base64),
            ..RpcAccountInfoConfig::default()
        },
        ..RpcProgramAccountsConfig::default()
    };
    let validator_history_accounts = client
        .get_program_accounts_with_config(&validator_history::id(), gpa_config)
        .expect("Failed to get validator history accounts");

    let mut validator_histories = validator_history_accounts
        .into_iter()
        .map(|(_, account)| {
            let validator_history = ValidatorHistory::try_deserialize(&mut account.data.as_slice())
                .expect("Failed to deserialize validator history account");
            validator_history
        })
        .collect::<Vec<_>>();

    assert_eq!(
        validator_histories.len(),
        config.counter as usize,
        "Number of validator history accounts does not match config counter"
    );

    validator_histories.sort_by(|a, b| a.index.cmp(&b.index));

    // For each validator history account, print out the status
    let default = ValidatorHistoryEntry::default();
    let mut results = Vec::with_capacity(validator_histories.len());
    let mut ips = 0;
    let mut versions = 0;
    let mut types = 0;
    let mut mev_comms = 0;
    let mut mev_earned = 0;
    let mut comms = 0;
    let mut epoch_credits = 0;
    let mut stakes = 0;
    let mut ranks = 0;

    if !args.print_json {
        println!("Epoch {epoch} Report");
    }

    for validator_history in validator_histories {
        match get_entry(validator_history, epoch) {
            Some(entry) => {
                if entry.ip != default.ip {
                    ips += 1;
                }
                if !(entry.version.major == default.version.major
                    && entry.version.minor == default.version.minor
                    && entry.version.patch == default.version.patch)
                {
                    versions += 1;
                }
                if entry.client_type != default.client_type {
                    types += 1;
                }
                if entry.mev_commission != default.mev_commission {
                    mev_comms += 1;
                }
                if entry.mev_earned != default.mev_earned {
                    mev_earned += 1;
                }
                if entry.commission != default.commission {
                    comms += 1;
                }
                if entry.epoch_credits != default.epoch_credits {
                    epoch_credits += 1;
                }
                if entry.activated_stake_lamports != default.activated_stake_lamports {
                    stakes += 1;
                }
                if entry.rank != default.rank {
                    ranks += 1;
                }

                if args.print_json {
                    let json_str = formatted_entry(entry, args.print_json);
                    match serde_json::from_str::<serde_json::Value>(&json_str) {
                        Ok(validator_data) => {
                            results.push(serde_json::json!({
                                        "vote_account_index":
                            validator_history.index,
                                        "vote_account":
                            validator_history.vote_account.to_string(),
                                        "validator_history": validator_data
                                    }));
                        }
                        Err(_) => {
                            results.push(serde_json::json!({
                                        "vote_account_index":
                            validator_history.index,
                                        "vote_account":
                            validator_history.vote_account.to_string(),
                                "validator_history": json_str
                            }));
                        }
                    }
                } else {
                    println!(
                        "{}.\tVote Account: {} | {}",
                        validator_history.index,
                        validator_history.vote_account,
                        formatted_entry(entry, false)
                    );
                }
            }
            None => {
                if args.print_json {
                    let json_str =
                        formatted_entry(ValidatorHistoryEntry::default(), args.print_json);
                    results.push(serde_json::json!({
                                        "vote_account_index":
                            validator_history.index,
                                        "vote_account":
                            validator_history.vote_account.to_string(),
                        "validator_history": json_str,
                    }));
                } else {
                    println!(
                        "{}.\tVote Account: {} | {}",
                        validator_history.index,
                        validator_history.vote_account,
                        formatted_entry(ValidatorHistoryEntry::default(), false)
                    );
                }
            }
        }
    }

    if args.print_json {
        // Print everything as one JSON object
        let output = serde_json::json!({
            "epoch": epoch,
            "total_validators": config.counter,
            "validators_with_ip": ips,
            "validators_with_version": versions,
            "validators_with_client_type": types,
            "validators_with_mev_commission": mev_comms,
            "validators_with_mev_earned": mev_earned,
            "validators_with_commission": comms,
            "validators_with_epoch_credits": epoch_credits,
            "validators_with_stake": stakes,
            "validators_with_rank": ranks,
            "validators": results,
        });

        println!("{}", serde_json::to_string_pretty(&output).unwrap());
    } else {
        println!("Total Validators:\t\t{}", config.counter);
        println!("Validators with IP:\t\t{}", ips);
        println!("Validators with Version:\t{}", versions);
        println!("Validators with Client Type:\t{}", types);
        println!("Validators with MEV Commission: {}", mev_comms);
        println!("Validators with MEV Earned: \t{}", mev_earned);
        println!("Validators with Commission:\t{}", comms);
        println!("Validators with Epoch Credits:\t{}", epoch_credits);
        println!("Validators with Stake:\t\t{}", stakes);
        println!("Validators with Rank:\t\t{}", ranks);
    }
}

fn command_history(args: History, client: RpcClient) {
    // Get single validator history account and display all epochs of history
    let (validator_history_pda, _) = Pubkey::find_program_address(
        &[ValidatorHistory::SEED, args.validator.as_ref()],
        &validator_history::ID,
    );
    let validator_history_account = client
        .get_account(&validator_history_pda)
        .expect("Failed to get validator history account");
    let validator_history =
        ValidatorHistory::try_deserialize(&mut validator_history_account.data.as_slice())
            .expect("Failed to deserialize validator history account");
    let start_epoch = args.start_epoch.unwrap_or_else(|| {
        validator_history
            .history
            .arr
            .iter()
            .filter_map(|entry| {
                if entry.epoch > 0 {
                    Some(entry.epoch as u64)
                } else {
                    None
                }
            })
            .min()
            .unwrap_or(0)
    });
    let current_epoch = client
        .get_epoch_info()
        .expect("Failed to get epoch info")
        .epoch;

    if args.print_json {
        let mut results = Vec::new();

        for epoch in start_epoch..=current_epoch {
            match get_entry(validator_history, epoch) {
                Some(entry) => {
                    let json_str = formatted_entry(entry, args.print_json);
                    match serde_json::from_str::<serde_json::Value>(&json_str) {
                        Ok(validator_data) => {
                            results.push(serde_json::json!({
                                "epoch": epoch,
                                "validator_history": validator_data
                            }));
                        }
                        Err(_) => {
                            results.push(serde_json::json!({
                                "epoch": epoch,
                                "validator_history": json_str
                            }));
                        }
                    }
                }
                None => {
                    results.push(serde_json::json!({
                        "epoch": epoch,
                        "validator_history": null
                    }));
                }
            }
        }

        // Print everything as one JSON object
        let output = serde_json::json!({
            "validator": args.validator.to_string(),
            "validator_history_account": validator_history_pda.to_string(),
            "epochs": results
        });

        println!("{}", serde_json::to_string_pretty(&output).unwrap());
    } else {
        println!(
            "History for validator {} | Validator History Account {}",
            args.validator, validator_history_pda
        );
        println!(
            "Validator Age: {} | Validator Age Last Updated Epoch: {}",
            validator_history.validator_age, validator_history.validator_age_last_updated_epoch
        );

        for epoch in start_epoch..=current_epoch {
            match get_entry(validator_history, epoch) {
                Some(entry) => {
                    println!(
                        "Epoch: {} | {}",
                        epoch,
                        formatted_entry(entry, args.print_json)
                    );
                }
                None => {
                    println!("Epoch {}:\tNo history", epoch);
                }
            }
        }
    }
}

fn command_view_config(client: RpcClient) {
    // Get single validator history account and display all epochs of history
    let (config_pda, _) = Pubkey::find_program_address(&[Config::SEED], &validator_history::ID);
    let config_account = client
        .get_account(&config_pda)
        .expect("Failed to get validator history account");
    let config = Config::try_deserialize(&mut config_account.data.as_slice())
        .expect("Failed to deserialize validator history account");
    println!("------- Config -------\n");
    println!("📚 Accounts 📚");
    println!("Admin: {}", config.admin);
    println!("Oracle Authority: {}", config.oracle_authority);
    println!(
        "Tip Distribution Program: {}",
        config.tip_distribution_program
    );
    println!("Config Account: {}\n", config_pda);
    println!("↺ State ↺");
    println!("Validator History Account Counter: {}\n", config.counter);
}

fn command_cluster_history(args: ClusterHistoryStatus, client: RpcClient) {
    let (cluster_history_pda, _) =
        Pubkey::find_program_address(&[ClusterHistory::SEED], &validator_history::ID);

    let cluster_history_account = client
        .get_account(&cluster_history_pda)
        .expect("Failed to get cluster history account");
    let cluster_history =
        ClusterHistory::try_deserialize(&mut cluster_history_account.data.as_slice())
            .expect("Failed to deserialize cluster history account");

    let mut results = Vec::with_capacity(cluster_history.history.arr.len());

    for entry in cluster_history.history.arr.iter() {
        if args.print_json {
            results.push(serde_json::json!({
                "epoch": entry.epoch,
                "total_blocks": entry.total_blocks,
            }));
        } else {
            println!(
                "Epoch: {} | Total Blocks: {}",
                entry.epoch, entry.total_blocks
            );
        }

        if entry.epoch == ClusterHistoryEntry::default().epoch {
            break;
        }
    }

    if args.print_json {
        let output = serde_json::json!({
            "cluster_history_status": results
        });
        println!("{}", serde_json::to_string_pretty(&output).unwrap());
    }
}

fn command_backfill_cluster_history(args: BackfillClusterHistory, client: RpcClient) {
    // Backfill cluster history account for a specific epoch
    let keypair = read_keypair_file(args.keypair_path).expect("Failed reading keypair file");
    sleep(Duration::from_secs(5));

    let mut instructions = vec![];
    let (cluster_history_pda, _) =
        Pubkey::find_program_address(&[ClusterHistory::SEED], &validator_history::ID);
    let (config, _) = Pubkey::find_program_address(&[Config::SEED], &validator_history::ID);
    let cluster_history_account = client
        .get_account(&cluster_history_pda)
        .expect("Failed to get cluster history account");
    let cluster_history =
        ClusterHistory::try_deserialize(&mut cluster_history_account.data.as_slice())
            .expect("Failed to deserialize cluster history account");

    if !cluster_history.history.is_empty()
        && cluster_history.history.last().unwrap().epoch + 1 != args.epoch as u16
    {
        panic!("Cannot set this epoch, you would mess up the ordering");
    }

    instructions.push(Instruction {
        program_id: validator_history::ID,
        accounts: validator_history::accounts::BackfillTotalBlocks {
            cluster_history_account: cluster_history_pda,
            config,
            oracle_authority: keypair.pubkey(),
        }
        .to_account_metas(None),
        data: validator_history::instruction::BackfillTotalBlocks {
            epoch: args.epoch,
            blocks_in_epoch: args.blocks_in_epoch,
        }
        .data(),
    });

    let blockhash = client
        .get_latest_blockhash()
        .expect("Failed to get recent blockhash");
    let transaction = Transaction::new_signed_with_payer(
        &instructions,
        Some(&keypair.pubkey()),
        &[&keypair],
        blockhash,
    );

    let signature = client
        .send_and_confirm_transaction_with_spinner(&transaction)
        .expect("Failed to send transaction");
    println!("Signature: {}", signature);
}

fn command_update_oracle_authority(args: UpdateOracleAuthority, client: RpcClient) {
    // Update oracle authority for config account
    let keypair = read_keypair_file(args.keypair_path).expect("Failed reading keypair file");

    let mut instructions = vec![];
    let (config_pda, _) = Pubkey::find_program_address(&[Config::SEED], &validator_history::ID);
    instructions.push(Instruction {
        program_id: validator_history::ID,
        accounts: validator_history::accounts::SetNewOracleAuthority {
            config: config_pda,
            new_oracle_authority: args.oracle_authority,
            admin: keypair.pubkey(),
        }
        .to_account_metas(None),
        data: validator_history::instruction::SetNewOracleAuthority {}.data(),
    });

    let blockhash = client
        .get_latest_blockhash()
        .expect("Failed to get recent blockhash");
    let transaction = Transaction::new_signed_with_payer(
        &instructions,
        Some(&keypair.pubkey()),
        &[&keypair],
        blockhash,
    );

    let signature = client
        .send_and_confirm_transaction_with_spinner(&transaction)
        .expect("Failed to send transaction");
    println!("Signature: {}", signature);
}

async fn command_stake_by_country(args: StakeByCountry, client: RpcClient) {
    let ip_config = IpInfoConfig {
        token: Some(args.ip_info_token),
        ..Default::default()
    };

    let stake_pool_acc_raw = match client.get_account(&args.stake_pool) {
        Ok(account) => account,
        Err(err) => {
            eprintln!("Error fetching stake pool account: {err}");
            return;
        }
    };
    let stake_pool = match borsh::from_slice::<StakePool>(stake_pool_acc_raw.data.as_slice()) {
        Ok(pool) => pool,
        Err(err) => {
            eprintln!("Error deserializing stake pool: {err}");
            return;
        }
    };

    let validator_list_acc_raw = match client.get_account(&stake_pool.validator_list) {
        Ok(account) => account,
        Err(err) => {
            eprintln!("Error fetching validator list account: {err}");
            return;
        }
    };
    let validator_list =
        match borsh::from_slice::<ValidatorList>(validator_list_acc_raw.data.as_slice()) {
            Ok(list) => list,
            Err(err) => {
                eprintln!("Error deserializing validator list: {err}");
                return;
            }
        };

    let validator_count = validator_list.validators.len();
    println!("Processing {validator_count} validators...");

    let mut ip_info = match IpInfo::new(ip_config) {
        Ok(ip_info) => ip_info,
        Err(err) => {
            eprintln!("Error initializing ip info: {err}");
            return;
        }
    };

    let mut validator_map: HashMap<Pubkey, u64> = HashMap::new();

    // Group validators by chunks for batch processing
    let validator_history_pdas: Vec<Vec<Pubkey>> = validator_list
        .validators
        .into_iter()
        .map(|validator| {
            let stake_lamports = validator.stake_lamports().unwrap();
            validator_map
                .entry(validator.vote_account_address)
                .and_modify(|stake| *stake += stake_lamports)
                .or_insert(stake_lamports);
            let (validator_history_pda, _) = Pubkey::find_program_address(
                &[
                    ValidatorHistory::SEED,
                    validator.vote_account_address.as_ref(),
                ],
                &validator_history::ID,
            );
            validator_history_pda
        })
        .collect::<Vec<Pubkey>>()
        .chunks(100)
        .map(|chunk| chunk.to_vec())
        .collect();

    let mut validator_ip_map: HashMap<Pubkey, String> = HashMap::new();
    let mut country_map: HashMap<String, u64> = HashMap::new();

    for (chunk_idx, validator_history_pda_chunk) in validator_history_pdas.iter().enumerate() {
        println!(
            "Processing chunk {}/{} with {} validator histories",
            chunk_idx + 1,
            validator_history_pdas.len(),
            validator_history_pda_chunk.len()
        );

        let validator_history_acc_raws =
            match client.get_multiple_accounts(validator_history_pda_chunk) {
                Ok(accounts) => accounts,
                Err(err) => {
                    eprintln!("Error fetching validator history accounts: {err}");
                    continue;
                }
            };

        let validator_histories: Vec<ValidatorHistory> = validator_history_acc_raws
            .iter()
            .enumerate()
            .filter_map(|(i, validator_history_acc)| {
                if let Some(validator_history_account) = validator_history_acc {
                    match ValidatorHistory::try_deserialize(
                        &mut validator_history_account.data.as_slice(),
                    ) {
                        Ok(history) => Some(history),
                        Err(err) => {
                            eprintln!("Error deserializing validator history at index {i}: {err}");
                            None
                        }
                    }
                } else {
                    // Account not found
                    None
                }
            })
            .collect();

        println!(
            "Found {} valid validator histories",
            validator_histories.len()
        );

        let validator_ips: Vec<String> = validator_histories
            .iter()
            .filter_map(|validator_history| {
                if let Some(latest_history) = validator_history.history.last() {
                    let ip_addr = std::net::IpAddr::from(latest_history.ip);
                    validator_ip_map.insert(validator_history.vote_account, ip_addr.to_string());
                    Some(ip_addr.to_string())
                } else {
                    None
                }
            })
            .collect();

        if validator_ips.is_empty() {
            println!("No valid IPs found in this batch, skipping...");
            continue;
        }

        println!("Looking up {} IPs...", validator_ips.len());

        let ip_strs: Vec<&str> = validator_ips.iter().map(|s| s.as_str()).collect();
        if let Ok(batch_results) = ip_info
            .lookup_batch(&ip_strs, BatchReqOpts::default())
            .await
        {
            println!(
                "Successfully retrieved country data for {} IPs",
                batch_results.len()
            );
            // Process the results immediately within this loop iteration
            for (vote_account, ip_address) in validator_ip_map.iter() {
                if let Some(stake_amount) = validator_map.get(vote_account) {
                    if let Some(ip_details) = batch_results.get(ip_address) {
                        match &ip_details.country_name {
                            Some(country_name) => {
                                country_map
                                    .entry(country_name.clone())
                                    .and_modify(|amount| *amount += stake_amount)
                                    .or_insert(*stake_amount);
                            }
                            None => {
                                // Country name not available
                                eprintln!("No country data for IP {}", ip_address);
                            }
                        }
                    }
                }
            }
        }
    }

    if country_map.is_empty() {
        println!("No data collected. Please check error messages above.");
        return;
    }

    let total_stake: u64 = country_map.values().sum();

    match &args.country {
        Some(country) => {
            println!("JitoSOL Stake for Country: {country}");
            match country_map.get(country) {
                Some(stake) => {
                    let percentage = (*stake as f64 / total_stake as f64) * 100.0;
                    println!("Lamports: {stake}, Percentage: {:.2}%", percentage);
                }
                None => {
                    println!("Country not found: {}", country);
                    println!(
                        "Available countries: {}",
                        country_map
                            .keys()
                            .map(|key| key.as_str())
                            .collect::<Vec<&str>>()
                            .join(", ")
                    );
                }
            }
        }
        None => {
            let mut countries: Vec<(&String, &u64)> = country_map.iter().collect();
            countries.sort_by(|a, b| b.1.cmp(a.1));

            println!("JitoSOL Stake by Country (Sorted by Percentage):");
            println!("Total stake: {total_stake} lamports");
            for (country, stake) in countries {
                let percentage = (*stake as f64 / total_stake as f64) * 100.0;
                println!(
                    "Country: {}, Lamports: {}, Percentage: {:.2}%",
                    country, stake, percentage
                );
            }
        }
    }
}

fn command_get_config(client: RpcClient) {
    let (config_pda, _) = Pubkey::find_program_address(&[Config::SEED], &validator_history::ID);

    match client.get_account(&config_pda) {
        Ok(account) => match Config::try_deserialize(&mut account.data.as_slice()) {
            Ok(config) => {
                println!("Validator History Config:");
                println!("  Pubkey: {}", config_pda);
                println!(
                    "  Tip Distribution Program: {}",
                    config.tip_distribution_program
                );
                println!(
                    "  Priority Fee Distribution Program: {}",
                    config.priority_fee_distribution_program
                );
                println!("  Admin: {}", config.admin);
                println!("  Oracle Authority: {}", config.oracle_authority);
                println!(
                    "  Priority Fee Oracle Authority: {}",
                    config.priority_fee_oracle_authority
                );
                println!("  Counter: {}", config.counter);
                println!("  Bump: {}", config.bump);
            }
            Err(err) => {
                eprintln!("Error deserializing config: {err}");
            }
        },
        Err(err) => {
            eprintln!("Error fetching config account: {err}");
        }
    }
}

async fn command_dune_priority_fee_backfill(args: DunePriorityFeeBackfill, client: RpcClient) {
    let epoch_schedule = client
        .get_epoch_schedule()
        .expect("Could not get epoch schedule");

    // Move the blocking operations into spawn_blocking
    let entries_written = tokio::task::spawn_blocking(move || {
        let mut connection = Connection::open(args.sqlite_path).expect("Failed to open database");

        DBSlotInfo::fetch_and_insert_from_dune(
            &mut connection,
            &args.dune_api_key,
            &args.query_id,
            &epoch_schedule,
            args.chunk_size,
            args.batch_size,
            args.starting_offset,
        )
    })
    .await
    .expect("Task panicked")
    .expect("Error running backfill");

    println!("Total entries written: {}", entries_written);
}

fn command_upload_validator_age(args: UploadValidatorAge, client: RpcClient) {
    // Upload validator age for a specific vote account
    let keypair = read_keypair_file(args.keypair_path).expect("Failed reading keypair file");

    // Get current epoch if not specified
    let epoch = args.epoch.unwrap_or_else(|| {
        let epoch_info = client.get_epoch_info().expect("Failed to get epoch info");
        epoch_info.epoch as u16
    });

    // Get validator history account address
    let (validator_history_pda, _) = Pubkey::find_program_address(
        &[ValidatorHistory::SEED, args.vote_account.as_ref()],
        &validator_history::ID,
    );

    // Get config account address
    let (config_pda, _) = Pubkey::find_program_address(&[Config::SEED], &validator_history::ID);

    let instruction = Instruction {
        program_id: validator_history::ID,
        accounts: validator_history::accounts::UploadValidatorAge {
            validator_history_account: validator_history_pda,
            vote_account: args.vote_account,
            config: config_pda,
            oracle_authority: keypair.pubkey(),
        }
        .to_account_metas(None),
        data: validator_history::instruction::UploadValidatorAge {
            validator_age: args.age,
            validator_age_last_updated_epoch: epoch,
        }
        .data(),
    };

    let blockhash = client
        .get_latest_blockhash()
        .expect("Failed to get recent blockhash");
    let transaction = Transaction::new_signed_with_payer(
        &[instruction],
        Some(&keypair.pubkey()),
        &[&keypair],
        blockhash,
    );

    let signature = client
        .send_and_confirm_transaction_with_spinner(&transaction)
        .expect("Failed to send transaction");

    println!("Successfully uploaded validator age:");
    println!("  Vote Account: {}", args.vote_account);
    println!("  Validator Age: {}", args.age);
    println!("  Last Updated Epoch: {}", epoch);
    println!("  Signature: {}", signature);
}

#[tokio::main]
async fn main() -> anyhow::Result<()> {
    dotenv().ok();
    env_logger::init();
    let args = Args::parse();
    let client = RpcClient::new_with_timeout(args.json_rpc_url.clone(), Duration::from_secs(60));
    match args.commands {
        Commands::InitConfig(args) => command_init_config(args, client),
        Commands::ReallocConfig(args) => command_realloc_config(args, client),
        Commands::CrankerStatus(args) => command_cranker_status(args, client),
        Commands::InitClusterHistory(args) => command_init_cluster_history(args, client),
        Commands::ClusterHistoryStatus(args) => command_cluster_history(args, client),
        Commands::ViewConfig => command_view_config(client),
        Commands::History(args) => command_history(args, client),
        Commands::BackfillClusterHistory(args) => command_backfill_cluster_history(args, client),
        Commands::UpdateOracleAuthority(args) => command_update_oracle_authority(args, client),
        Commands::StakeByCountry(args) => command_stake_by_country(args, client).await,
        Commands::GetConfig => command_get_config(client),
        Commands::DunePriorityFeeBackfill(args) => {
            command_dune_priority_fee_backfill(args, client).await
        }
        Commands::UploadValidatorAge(args) => command_upload_validator_age(args, client),
        Commands::BackfillValidatorAge(command_args) => {
            commands::backfill_validator_age::run(command_args, args.json_rpc_url).await
        }
<<<<<<< HEAD
        Commands::CrankCopyClusterInfo(command_args) => {
            commands::cranks::copy_cluster_info::run(command_args, args.json_rpc_url).await?
=======
        Commands::CrankCopyVoteAccount(command_args) => {
            commands::cranks::copy_vote_account::run(command_args, args.json_rpc_url).await?
>>>>>>> 67861010
        }
    };

    Ok(())
}<|MERGE_RESOLUTION|>--- conflicted
+++ resolved
@@ -20,11 +20,8 @@
     ValidatorHistoryEntry,
 };
 use validator_history_cli::{
-<<<<<<< HEAD
     commands::{self, cranks::copy_cluster_info::CrankCopyClusterInfo},
-=======
     commands::{self, cranks::copy_vote_account::CrankCopyVoteAccount},
->>>>>>> 67861010
     validator_history_entry_output::ValidatorHistoryEntryOutput,
 };
 
@@ -62,11 +59,8 @@
     UploadValidatorAge(UploadValidatorAge),
 
     // Cranks
-<<<<<<< HEAD
     CrankCopyClusterInfo(CrankCopyClusterInfo),
-=======
     CrankCopyVoteAccount(CrankCopyVoteAccount),
->>>>>>> 67861010
 }
 
 #[derive(Parser)]
@@ -1287,13 +1281,10 @@
         Commands::BackfillValidatorAge(command_args) => {
             commands::backfill_validator_age::run(command_args, args.json_rpc_url).await
         }
-<<<<<<< HEAD
         Commands::CrankCopyClusterInfo(command_args) => {
             commands::cranks::copy_cluster_info::run(command_args, args.json_rpc_url).await?
-=======
         Commands::CrankCopyVoteAccount(command_args) => {
             commands::cranks::copy_vote_account::run(command_args, args.json_rpc_url).await?
->>>>>>> 67861010
         }
     };
 
