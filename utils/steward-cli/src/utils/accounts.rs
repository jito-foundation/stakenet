--- conflicted
+++ resolved
@@ -9,10 +9,8 @@
 use keeper_core::get_multiple_accounts_batched;
 use solana_client::nonblocking::rpc_client::RpcClient;
 use solana_sdk::{
-    account::Account,
-    borsh0_10::try_from_slice_unchecked,
-    pubkey::Pubkey,
-    stake::{self, state::StakeStateV2},
+    account::Account, borsh0_10::try_from_slice_unchecked, pubkey::Pubkey,
+    stake::state::StakeStateV2,
 };
 use spl_stake_pool::{
     find_stake_program_address, find_transient_stake_program_address,
@@ -20,18 +18,10 @@
 };
 use validator_history::{ClusterHistory, ValidatorHistory};
 
-<<<<<<< HEAD
 pub struct AllStewardAccounts {
     pub config_account: Box<Config>,
     pub config_address: Pubkey,
-    pub staker_account: Box<Staker>,
-    pub staker_address: Pubkey,
     pub state_account: Box<StewardStateAccount>,
-=======
-pub struct UsefulStewardAccounts {
-    pub config_account: Config,
-    pub state_account: StewardStateAccount,
->>>>>>> 4facad0e
     pub state_address: Pubkey,
     pub stake_pool_account: Box<StakePool>,
     pub stake_pool_address: Pubkey,
@@ -111,31 +101,20 @@
     let stake_pool_address = config_account.stake_pool;
 
     let stake_pool_account = get_stake_pool_account(client, &stake_pool_address).await?;
-<<<<<<< HEAD
-=======
-
-    let stake_pool_withdraw_authority = get_withdraw_authority_address(&stake_pool_address);
->>>>>>> 4facad0e
+
     let validator_list_address = stake_pool_account.validator_list;
+    let steward_state_address = get_steward_state_address(program_id, steward_config);
 
     Ok(Box::new(AllStewardAccounts {
-        config_account,
-<<<<<<< HEAD
+        stake_pool_account,
         config_address: *steward_config,
-        state_account: get_steward_state_account(client, program_id, steward_config).await?,
-        state_address: get_steward_state_address(program_id, steward_config),
-        staker_account: get_steward_staker_account(client, program_id, steward_config).await?,
-        staker_address: get_steward_staker_address(program_id, steward_config),
-=======
-        state_account,
-        state_address,
-        stake_pool_account,
->>>>>>> 4facad0e
-        stake_pool_address,
-        stake_pool_account,
         stake_pool_withdraw_authority: get_withdraw_authority_address(&stake_pool_address),
         validator_list_account: get_validator_list_account(client, &validator_list_address).await?,
         validator_list_address,
+        stake_pool_address,
+        config_account,
+        state_account: get_steward_state_account(client, program_id, steward_config).await?,
+        state_address: steward_state_address,
     }))
 }
 
@@ -206,47 +185,6 @@
     withdraw_authority
 }
 
-<<<<<<< HEAD
-pub fn get_steward_staker_address(program_id: &Pubkey, steward_config: &Pubkey) -> Pubkey {
-    let (steward_staker, _) =
-        Pubkey::find_program_address(&[Staker::SEED, steward_config.as_ref()], program_id);
-
-    steward_staker
-}
-
-pub async fn get_steward_staker_account_and_address(
-    client: &RpcClient,
-    program_id: &Pubkey,
-    steward_config: &Pubkey,
-) -> Result<(Box<Staker>, Pubkey)> {
-    let steward_staker = get_steward_staker_address(program_id, steward_config);
-
-    let staker_raw_account = client.get_account(&steward_staker).await?;
-
-    Ok((
-        Box::new(Staker::try_deserialize(
-            &mut staker_raw_account.data.as_slice(),
-        )?),
-        steward_staker,
-    ))
-}
-
-pub async fn get_steward_staker_account(
-    client: &RpcClient,
-    program_id: &Pubkey,
-    steward_config: &Pubkey,
-) -> Result<Box<Staker>> {
-    let steward_staker = get_steward_staker_address(program_id, steward_config);
-
-    let staker_raw_account = client.get_account(&steward_staker).await?;
-
-    Ok(Box::new(Staker::try_deserialize(
-        &mut staker_raw_account.data.as_slice(),
-    )?))
-}
-
-=======
->>>>>>> 4facad0e
 pub async fn get_validator_list_account(
     client: &RpcClient,
     validator_list: &Pubkey,
