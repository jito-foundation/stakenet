--- conflicted
+++ resolved
@@ -3,9 +3,6 @@
 use solana_sdk::pubkey::Pubkey;
 use std::path::PathBuf;
 
-<<<<<<< HEAD
-use crate::commands::info::view_blacklist::ViewBlacklist;
-=======
 use crate::commands::{
     actions::{
         add_to_directed_stake_whitelist::AddToDirectedStakeWhitelist,
@@ -25,7 +22,6 @@
         realloc_directed_stake_whitelist::ReallocDirectedStakeWhitelist,
     },
 };
->>>>>>> 6d35e580
 
 #[derive(Parser)]
 #[command(about = "CLI for the steward program", version)]
@@ -306,15 +302,12 @@
     ViewConfig(ViewConfig),
     ViewPriorityFeeConfig(ViewPriorityFeeConfig),
     ViewNextIndexToRemove(ViewNextIndexToRemove),
-<<<<<<< HEAD
     ViewBlacklist(ViewBlacklist),
-=======
     ViewDirectedStakeTickets(ViewDirectedStakeTickets),
     ViewDirectedStakeTicket(ViewDirectedStakeTicket),
     ViewDirectedStakeWhitelist(ViewDirectedStakeWhitelist),
     ViewDirectedStakeMeta(ViewDirectedStakeMeta),
     GetJitosolBalance(GetJitosolBalance),
->>>>>>> 6d35e580
 
     // Actions
     InitSteward(InitSteward),
