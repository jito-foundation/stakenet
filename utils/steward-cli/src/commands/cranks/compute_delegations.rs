--- conflicted
+++ resolved
@@ -12,11 +12,7 @@
 
 use crate::{
     commands::command_args::CrankComputeDelegations,
-<<<<<<< HEAD
-    utils::{accounts::get_steward_state_account_and_address, transactions::configure_instruction},
-=======
     utils::{accounts::get_all_steward_accounts, transactions::configure_instruction},
->>>>>>> a7dccaee
 };
 
 pub async fn command_crank_compute_delegations(
@@ -32,12 +28,7 @@
 
     let steward_config = args.steward_config;
 
-<<<<<<< HEAD
-    let (state_account, state_address) =
-        get_steward_state_account_and_address(client, &program_id, &steward_config).await?;
-=======
     let steward_accounts = get_all_steward_accounts(client, &program_id, &steward_config).await?;
->>>>>>> a7dccaee
 
     match steward_accounts.state_account.state.state_tag {
         StewardStateEnum::ComputeDelegations => { /* Continue */ }
