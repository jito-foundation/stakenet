use std::sync::Arc;

use anchor_lang::{InstructionData, ToAccountMetas};
use anyhow::Result;
use jito_steward::StewardStateEnum;
use solana_client::nonblocking::rpc_client::RpcClient;
use solana_program::instruction::Instruction;

use solana_sdk::{
    pubkey::Pubkey, signature::read_keypair_file, signer::Signer, transaction::Transaction,
};

<<<<<<< HEAD
use crate::{
    commands::command_args::CrankIdle, utils::accounts::get_steward_state_account_and_address,
};
=======
use crate::{commands::command_args::CrankIdle, utils::accounts::get_all_steward_accounts};
>>>>>>> a7dccaee

pub async fn command_crank_idle(
    args: CrankIdle,
    client: &Arc<RpcClient>,
    program_id: Pubkey,
) -> Result<()> {
    let args = args.permissionless_parameters;

    // Creates config account
    let payer =
        read_keypair_file(args.payer_keypair_path).expect("Failed reading keypair file ( Payer )");

    let steward_config = args.steward_config;

<<<<<<< HEAD
    let (state_account, state_address) =
        get_steward_state_account_and_address(client, &program_id, &steward_config).await?;
=======
    let steward_accounts = get_all_steward_accounts(client, &program_id, &steward_config).await?;
>>>>>>> a7dccaee

    match steward_accounts.state_account.state.state_tag {
        StewardStateEnum::Idle => { /* Continue */ }
        _ => {
            println!(
                "State account is not in Idle state: {}",
                steward_accounts.state_account.state.state_tag
            );
            return Ok(());
        }
    }

    let ix = Instruction {
        program_id,
        accounts: jito_steward::accounts::Idle {
            config: steward_config,
            state_account: steward_accounts.state_address,
            validator_list: steward_accounts.validator_list_address,
        }
        .to_account_metas(None),
        data: jito_steward::instruction::Idle {}.data(),
    };

    let blockhash = client.get_latest_blockhash().await?;

    let transaction =
        Transaction::new_signed_with_payer(&[ix], Some(&payer.pubkey()), &[&payer], blockhash);

    let signature = client
        .send_and_confirm_transaction_with_spinner(&transaction)
        .await?;

    println!("Signature: {}", signature);

    Ok(())
}<|MERGE_RESOLUTION|>--- conflicted
+++ resolved
@@ -10,13 +10,7 @@
     pubkey::Pubkey, signature::read_keypair_file, signer::Signer, transaction::Transaction,
 };
 
-<<<<<<< HEAD
-use crate::{
-    commands::command_args::CrankIdle, utils::accounts::get_steward_state_account_and_address,
-};
-=======
 use crate::{commands::command_args::CrankIdle, utils::accounts::get_all_steward_accounts};
->>>>>>> a7dccaee
 
 pub async fn command_crank_idle(
     args: CrankIdle,
@@ -31,12 +25,7 @@
 
     let steward_config = args.steward_config;
 
-<<<<<<< HEAD
-    let (state_account, state_address) =
-        get_steward_state_account_and_address(client, &program_id, &steward_config).await?;
-=======
     let steward_accounts = get_all_steward_accounts(client, &program_id, &steward_config).await?;
->>>>>>> a7dccaee
 
     match steward_accounts.state_account.state.state_tag {
         StewardStateEnum::Idle => { /* Continue */ }
