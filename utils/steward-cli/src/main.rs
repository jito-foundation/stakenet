use anyhow::Result;
use clap::Parser;
use commands::{
    actions::{
        auto_add_validator_from_pool::command_auto_add_validator_from_pool,
        auto_remove_validator_from_pool::command_auto_remove_validator_from_pool,
        close_steward::command_close_steward,
        manually_copy_vote_accounts::command_manually_copy_vote_account,
        manually_remove_validator::command_manually_remove_validator,
        remove_bad_validators::command_remove_bad_validators, reset_state::command_reset_state,
        update_config::command_update_config,
    },
    command_args::{Args, Commands},
    cranks::{
        compute_delegations::command_crank_compute_delegations,
        compute_instant_unstake::command_crank_compute_instant_unstake,
        compute_score::command_crank_compute_score,
        epoch_maintenance::command_crank_epoch_maintenance, idle::command_crank_idle,
        rebalance::command_crank_rebalance,
    },
    info::{
        view_config::command_view_config,
        view_next_index_to_remove::command_view_next_index_to_remove,
        view_state::command_view_state,
    },
<<<<<<< HEAD
    init::{init_config::command_init_config, init_state::command_init_state},
    monkey::crank::command_crank_monkey,
=======
    init::{init_state::command_init_state, init_steward::command_init_config},
>>>>>>> 4facad0e
};
use dotenv::dotenv;
use solana_client::nonblocking::rpc_client::RpcClient;
use std::{sync::Arc, time::Duration};

pub mod commands;
pub mod utils;

#[tokio::main]
async fn main() -> Result<()> {
    dotenv().ok(); // Loads in .env file
    let args = Args::parse();
    let client = Arc::new(RpcClient::new_with_timeout(
        args.json_rpc_url.clone(),
        Duration::from_secs(60),
    ));

    let program_id = args.program_id;
    let result = match args.commands {
        // ---- Views ----
        Commands::ViewConfig(args) => command_view_config(args, &client, program_id).await,
        Commands::ViewState(args) => command_view_state(args, &client, program_id).await,
        Commands::ViewNextIndexToRemove(args) => {
            command_view_next_index_to_remove(args, &client, program_id).await
        }

        // --- Actions ---
        Commands::CloseSteward(args) => command_close_steward(args, &client, program_id).await,
        Commands::InitConfig(args) => command_init_config(args, &client, program_id).await,
        Commands::UpdateConfig(args) => command_update_config(args, &client, program_id).await,
        Commands::ManuallyCopyVoteAccount(args) => {
            command_manually_copy_vote_account(args, &client, program_id).await
        }
        Commands::InitState(args) => command_init_state(args, &client, program_id).await,
        Commands::ResetState(args) => command_reset_state(args, &client, program_id).await,
        Commands::ManuallyRemoveValidator(args) => {
            command_manually_remove_validator(args, &client, program_id).await
        }
        Commands::AutoRemoveValidatorFromPool(args) => {
            command_auto_remove_validator_from_pool(args, &client, program_id).await
        }
        Commands::AutoAddValidatorFromPool(args) => {
            command_auto_add_validator_from_pool(args, &client, program_id).await
        }
        Commands::RemoveBadValidators(args) => {
            command_remove_bad_validators(args, &client, program_id).await
        }

        // --- Cranks ---
        Commands::CrankMonkey(args) => command_crank_monkey(args, &client, program_id).await,
        Commands::CrankEpochMaintenance(args) => {
            command_crank_epoch_maintenance(args, &client, program_id).await
        }
        Commands::CrankComputeScore(args) => {
            command_crank_compute_score(args, &client, program_id).await
        }
        Commands::CrankComputeDelegations(args) => {
            command_crank_compute_delegations(args, &client, program_id).await
        }
        Commands::CrankIdle(args) => command_crank_idle(args, &client, program_id).await,
        Commands::CrankComputeInstantUnstake(args) => {
            command_crank_compute_instant_unstake(args, &client, program_id).await
        }
        Commands::CrankRebalance(args) => command_crank_rebalance(args, &client, program_id).await,
    };

    match result {
        Ok(_) => {
            println!("\n✅ DONE\n");
        }
        Err(e) => {
            eprintln!("\n❌ Error: \n\n{:?}\n", e);
            std::process::exit(1);
        }
    }

    Ok(())
}<|MERGE_RESOLUTION|>--- conflicted
+++ resolved
@@ -23,12 +23,8 @@
         view_next_index_to_remove::command_view_next_index_to_remove,
         view_state::command_view_state,
     },
-<<<<<<< HEAD
-    init::{init_config::command_init_config, init_state::command_init_state},
+    init::{init_steward::command_init_steward, realloc_state::command_realloc_state},
     monkey::crank::command_crank_monkey,
-=======
-    init::{init_state::command_init_state, init_steward::command_init_config},
->>>>>>> 4facad0e
 };
 use dotenv::dotenv;
 use solana_client::nonblocking::rpc_client::RpcClient;
@@ -57,12 +53,12 @@
 
         // --- Actions ---
         Commands::CloseSteward(args) => command_close_steward(args, &client, program_id).await,
-        Commands::InitConfig(args) => command_init_config(args, &client, program_id).await,
+        Commands::InitSteward(args) => command_init_steward(args, &client, program_id).await,
         Commands::UpdateConfig(args) => command_update_config(args, &client, program_id).await,
         Commands::ManuallyCopyVoteAccount(args) => {
             command_manually_copy_vote_account(args, &client, program_id).await
         }
-        Commands::InitState(args) => command_init_state(args, &client, program_id).await,
+        Commands::ReallocState(args) => command_realloc_state(args, &client, program_id).await,
         Commands::ResetState(args) => command_reset_state(args, &client, program_id).await,
         Commands::ManuallyRemoveValidator(args) => {
             command_manually_remove_validator(args, &client, program_id).await
