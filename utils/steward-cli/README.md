# Steward CLI

## Accounts

| Account        | Address                                      |
| -------------- | -------------------------------------------- |
| Program        | Stewardf95sJbmtcZsyagb2dg4Mo8eVQho8gpECvLx8  |
| Steward Config | jitoVjT9jRUyeXHzvCwzPgHj7yWNRhLcUoXtes4wtjv  |
| Steward State  | 9BAmGVLGxzqct6bkgjWmKSv3BFB6iKYXNBQp8GWG1LDY |
| Authority      | 9eZbWiHsPRsxLSiHxzg2pkXsAuQMwAjQrda7C7e21Fw6 |

## CLI Commands

### Build

```bash
make build-release
```

## Permissionless Commands

### View Config

```bash
cargo run -p steward-cli -- \
    --json-rpc-url $(solana config get | grep "RPC URL" | awk '{print $3}') \
    --steward-program-id Stewardf95sJbmtcZsyagb2dg4Mo8eVQho8gpECvLx8 \
    view-config \
    --steward-config jitoVjT9jRUyeXHzvCwzPgHj7yWNRhLcUoXtes4wtjv
```

### View State

Displays high level Steward internal operations including current state, total number of validators in the pool, next cycle epoch, etc.

```bash
cargo run -p steward-cli -- \
    --json-rpc-url $(solana config get | grep "RPC URL" | awk '{print $3}') \
    view-state \
    --steward-config jitoVjT9jRUyeXHzvCwzPgHj7yWNRhLcUoXtes4wtjv
```

### View State of Single Validator

Displays state of a single Validator.

```bash
cargo run -p steward-cli -- \
    --json-rpc-url $(solana config get | grep "RPC URL" | awk '{print $3}') \
    view-state \
    --steward-config jitoVjT9jRUyeXHzvCwzPgHj7yWNRhLcUoXtes4wtjv \
    --vote-account J1to1yufRnoWn81KYg1XkTWzmKjnYSnmE2VY8DGUJ9Qv
```

Output:

```
Vote Account: J1to1yufRnoWn81KYg1XkTWzmKjnYSnmE2VY8DGUJ9Qv
Stake Account: 6PAY8LEswawgCGnzB3tKGJBtELUwDpeMfDCiNpCyNt8q
Transient Stake Account: C2AurJCKxp5Q8DbaZ84aiSUiKKazqgRVsUiTiihqNYui
Steward List Index: 3
Overall Rank: 404
Score: 6957991073806817273
Inflation Commission: 4
MEV commission BPS: 800
Validator Age: 544
Vote Credits: 9967609
Passing Eligibility Criteria: Yes
Target Delegation Percent: 0.0%

Is Instant Unstake: false
Is blacklisted: false

Validator History Index: 321

Active Lamports: 3289511 (0.00 ◎)
Transient Lamports: 0 (0.00 ◎)
Steward Internal Lamports: 0
Status: 🟩 Active
Marked for removal: false
Marked for immediate removal: false
```

`Vote Account`: Validator's vote account address

`Stake Account`: Validator's stake account from this stake pool

`Transient Stake Account`: Validator's transient stake account used for activating/deactivating stake

`Steward List Index`: Position in the Steward list, 1-1 with spl-stake-pool `ValidatorList`

`Overall Rank`: Validator's rank among all validators, indicating priority for stake if Target is nonzero, and priority for unstaking if target is zero

`Passing Eligibility Criteria`: Indicates if validator meets binary eligibility requirements

`Score`: Validator's overall score

`Inflation Commission`: Validator's inflation commission

`MEV Commission BPS`: Validator's mev commission bps

`Validator Age`: Validator's age in epoch

`Vote Credits`: Validator's vote credits

`Target Delegation Percent`: Share of the stake pool TVL this validator is targeted to receive. Not a guaranteed amount - dependent on staking and unstaking priority.

`Is Instant Unstake`: Indicates if this validator should be immediately unstaked

`Is blacklisted`: Indicates if validator is blacklisted from the pool

`Validator History Index`: Position in the validator history

`Active Lamports`: Amount of actively staked lamports

`Transient Lamports`: Amount of lamports in transient state

`Steward Internal Lamports`: Steward's internal tracking of stake used to detect user deposits

`Status`: Validator's `StakeStatus` in the spl-stake-pool `ValidatorList` account

`Marked for removal`: Indicates if validator is flagged for removal next epoch

`Marked for immediate removal`: Indicates if validator is flagged for immediate removal

### View State of All Validators

```bash
cargo run -p steward-cli -- \
    --steward-program-id Stewardf95sJbmtcZsyagb2dg4Mo8eVQho8gpECvLx8 \
    --json-rpc-url $(solana config get | grep "RPC URL" | awk '{print $3}') \
    view-state \
    --steward-config jitoVjT9jRUyeXHzvCwzPgHj7yWNRhLcUoXtes4wtjv \
    --verbose
```

### View Next Index To Remove

```bash
cargo run -p steward-cli -- \
    --steward-program-id Stewardf95sJbmtcZsyagb2dg4Mo8eVQho8gpECvLx8 \
    --json-rpc-url $(solana config get | grep "RPC URL" | awk '{print $3}') \
    view-next-index-to-remove \
    --steward-config jitoVjT9jRUyeXHzvCwzPgHj7yWNRhLcUoXtes4wtjv
```

### View Blacklist

```bash
./target/release/steward-cli \
    --steward-program-id Stewardf95sJbmtcZsyagb2dg4Mo8eVQho8gpECvLx8 \
    --validator-history-program-id HistoryJTGbKQD2mRgLZ3XhqHnN811Qpez8X9kCcGHoa \
    --json-rpc-url "" \
    view-blacklist
```

### Auto Remove Validator

```bash
cargo run -- --steward-program-id Stewardf95sJbmtcZsyagb2dg4Mo8eVQho8gpECvLx8 auto-remove-validator-from-pool --steward-config jitoVjT9jRUyeXHzvCwzPgHj7yWNRhLcUoXtes4wtjv --payer-keypair-path ../../credentials/stakenet_test.json --validator-index-to-remove 1397
```

### Auto Add Validator

```bash
cargo run -- --steward-program-id Stewardf95sJbmtcZsyagb2dg4Mo8eVQho8gpECvLx8 auto-add-validator-from-pool --steward-config jitoVjT9jRUyeXHzvCwzPgHj7yWNRhLcUoXtes4wtjv --payer-keypair-path ../../credentials/stakenet_test.json --vote-account 4m64H5TbwAGtZVnxaGAVoTSwjZGV8BCLKRPr8agKQv4Z
```

### Manually Update All Vote Accounts

```bash
cargo run -- --steward-program-id Stewardf95sJbmtcZsyagb2dg4Mo8eVQho8gpECvLx8 manually-copy-all-vote-accounts --steward-config jitoVjT9jRUyeXHzvCwzPgHj7yWNRhLcUoXtes4wtjv --payer-keypair-path ../../credentials/stakenet_test.json --priority-fee 300000
```

## Manually Update Vote Account

```bash
cargo run -- --steward-program-id Stewardf95sJbmtcZsyagb2dg4Mo8eVQho8gpECvLx8 manually-copy-vote-account --steward-config jitoVjT9jRUyeXHzvCwzPgHj7yWNRhLcUoXtes4wtjv --payer-keypair-path ../../credentials/stakenet_test.json --validator-index-to-update 1
```

### Manually Remove Validator

```bash
cargo run -- --steward-program-id Stewardf95sJbmtcZsyagb2dg4Mo8eVQho8gpECvLx8 manually-remove-validator  --steward-config jitoVjT9jRUyeXHzvCwzPgHj7yWNRhLcUoXtes4wtjv --authority-keypair-path ../../credentials/stakenet_test.json --validator-index-to-remove 0
```

## Remove Bad Validators

```bash
cargo run -- --steward-program-id Stewardf95sJbmtcZsyagb2dg4Mo8eVQho8gpECvLx8 remove-bad-validators --steward-config jitoVjT9jRUyeXHzvCwzPgHj7yWNRhLcUoXtes4wtjv --payer-keypair-path ../../credentials/stakenet_test.json
```

## Permissionless Cranks

## Crank Epoch Maintenance

```bash
cargo run -- --steward-program-id Stewardf95sJbmtcZsyagb2dg4Mo8eVQho8gpECvLx8 crank-epoch-maintenance --steward-config jitoVjT9jRUyeXHzvCwzPgHj7yWNRhLcUoXtes4wtjv --payer-keypair-path ../../credentials/stakenet_test.json
```

## Crank Compute Score

```bash
cargo run -- --steward-program-id Stewardf95sJbmtcZsyagb2dg4Mo8eVQho8gpECvLx8 crank-compute-score --steward-config jitoVjT9jRUyeXHzvCwzPgHj7yWNRhLcUoXtes4wtjv --payer-keypair-path ../../credentials/stakenet_test.json
```

## Crank Compute Delegations

```bash
cargo run -- --steward-program-id Stewardf95sJbmtcZsyagb2dg4Mo8eVQho8gpECvLx8 crank-compute-delegations --steward-config jitoVjT9jRUyeXHzvCwzPgHj7yWNRhLcUoXtes4wtjv --payer-keypair-path ../../credentials/stakenet_test.json
```

## Crank Idle

```bash
cargo run -- --steward-program-id Stewardf95sJbmtcZsyagb2dg4Mo8eVQho8gpECvLx8 crank-idle --steward-config jitoVjT9jRUyeXHzvCwzPgHj7yWNRhLcUoXtes4wtjv --payer-keypair-path ../../credentials/stakenet_test.json
```

## Crank Compute Instant Unstake

```bash
cargo run -- --steward-program-id Stewardf95sJbmtcZsyagb2dg4Mo8eVQho8gpECvLx8 crank-compute-instant-unstake --steward-config jitoVjT9jRUyeXHzvCwzPgHj7yWNRhLcUoXtes4wtjv --payer-keypair-path ../../credentials/stakenet_test.json
```

## Crank Rebalance

```bash
cargo run -- --steward-program-id Stewardf95sJbmtcZsyagb2dg4Mo8eVQho8gpECvLx8 crank-rebalance --steward-config jitoVjT9jRUyeXHzvCwzPgHj7yWNRhLcUoXtes4wtjv --payer-keypair-path ../../credentials/stakenet_test.json
```

## Crank Steward

```bash
cargo run -- --json-rpc-url $(solana config get | grep "RPC URL" | awk '{print $3}') crank-steward --steward-config jitoVjT9jRUyeXHzvCwzPgHj7yWNRhLcUoXtes4wtjv --payer-keypair-path ../../credentials/stakenet_test.json --priority-fee 200000
```

## Privileged Commands

### Create Steward

```bash
cargo run -- --steward-program-id Stewardf95sJbmtcZsyagb2dg4Mo8eVQho8gpECvLx8 init-steward \
  --authority-keypair-path ../../credentials/stakenet_test.json \
  --steward-config-keypair-path ../../credentials/steward_config.json \
  --stake-pool 3DuPtyTAKrxKfHkSPZ5fqCayMcGru1BarAKKTfGDeo2j \
  --mev-commission-range 10 \
  --epoch-credits-range 30 \
  --commission-range 30 \
  --mev-commission-bps-threshold 1000 \
  --commission-threshold 5 \
  --historical-commission-threshold 50 \
  --scoring-delinquency-threshold-ratio 0.85 \
  --instant-unstake-delinquency-threshold-ratio 0.70 \
  --num-delegation-validators 200 \
  --scoring-unstake-cap-bps 750 \
  --instant-unstake-cap-bps 1000 \
  --stake-deposit-unstake-cap-bps 1000 \
  --compute-score-slot-range 50000 \
  --instant-unstake-epoch-progress 0.50 \
  --instant-unstake-inputs-epoch-progress 0.50 \
  --num-epochs-between-scoring 3 \
  --minimum-stake-lamports 100000000000 \
  --minimum-voting-epochs 5
```

### Realloc State

```bash
<<<<<<< HEAD
cargo run -- --steward-program-id Stewardf95sJbmtcZsyagb2dg4Mo8eVQho8gpECvLx8 realloc-state --authority-keypair-path ../../credentials/stakenet_test.json --steward-config jitoVjT9jRUyeXHzvCwzPgHj7yWNRhLcUoXtes4wtjv
=======
cargo run -p steward-cli -- \
    --program-id Stewardf95sJbmtcZsyagb2dg4Mo8eVQho8gpECvLx8 \
    realloc-state \
    --authority-keypair-path ../../credentials/stakenet_test.json \
    --steward-config jitoVjT9jRUyeXHzvCwzPgHj7yWNRhLcUoXtes4wtjv
```

### Migrate State To V2

```bash
cargo run -p steward-cli -- \
    --program-id 3YeBnUPN2ZW8MBVb8695Hdffu8jBpRjm6BUazRexHDTg \
    migrate-state-to-v2 \
    --authority-keypair-path ~/.config/solana/id.json \
    --steward-config F4bBBC1am1PTow5TJYy6cbbLbPoEEN7peAbxRWqHKaNP
>>>>>>> 6d35e580
```

### Update Config

```bash
cargo run -- --steward-program-id Stewardf95sJbmtcZsyagb2dg4Mo8eVQho8gpECvLx8 update-config \
  --authority-keypair-path ../../credentials/stakenet_test.json \
  --steward-config jitoVjT9jRUyeXHzvCwzPgHj7yWNRhLcUoXtes4wtjv \
  --num-epochs-between-scoring 3
```

### Update Authority

`blacklist` | `admin` | `parameters`

```bash
cargo run -- --steward-program-id Stewardf95sJbmtcZsyagb2dg4Mo8eVQho8gpECvLx8 update-authority blacklist \
  --authority-keypair-path ../../credentials/stakenet_test.json \
  --steward-config jitoVjT9jRUyeXHzvCwzPgHj7yWNRhLcUoXtes4wtjv \
  --new-authority aaaDerwdMyzNkoX1aSoTi3UtFe2W45vh5wCgQNhsjF8
```

### Set Staker

```bash
cargo run -- --steward-program-id Stewardf95sJbmtcZsyagb2dg4Mo8eVQho8gpECvLx8 set-staker \
  --authority-keypair-path ../../credentials/stakenet_test.json \
  --steward-config jitoVjT9jRUyeXHzvCwzPgHj7yWNRhLcUoXtes4wtjv
```

### Revert Staker

```bash
cargo run -- --steward-program-id Stewardf95sJbmtcZsyagb2dg4Mo8eVQho8gpECvLx8 revert-staker \
  --authority-keypair-path ../../credentials/stakenet_test.json \
  --steward-config jitoVjT9jRUyeXHzvCwzPgHj7yWNRhLcUoXtes4wtjv
```

### Pause

```bash
cargo run -- --steward-program-id Stewardf95sJbmtcZsyagb2dg4Mo8eVQho8gpECvLx8 pause \
  --authority-keypair-path ../../credentials/stakenet_test.json \
  --steward-config jitoVjT9jRUyeXHzvCwzPgHj7yWNRhLcUoXtes4wtjv --print-tx
```

### Resume

```bash
cargo run -- --steward-program-id Stewardf95sJbmtcZsyagb2dg4Mo8eVQho8gpECvLx8 resume \
  --authority-keypair-path ../../credentials/stakenet_test.json \
  --steward-config jitoVjT9jRUyeXHzvCwzPgHj7yWNRhLcUoXtes4wtjv --print-tx
```

### Reset State

```bash
cargo run -- --steward-program-id Stewardf95sJbmtcZsyagb2dg4Mo8eVQho8gpECvLx8 reset-state --steward-config jitoVjT9jRUyeXHzvCwzPgHj7yWNRhLcUoXtes4wtjv  --authority-keypair-path ../../credentials/stakenet_test.json
```

### Add To Blacklist

**Direct execution:**

```bash
cargo run -- --steward-program-id Stewardf95sJbmtcZsyagb2dg4Mo8eVQho8gpECvLx8 add-to-blacklist \
  --steward-config jitoVjT9jRUyeXHzvCwzPgHj7yWNRhLcUoXtes4wtjv \
  --signer ../../credentials/stakenet_test.json \
  --validator-history-indices-to-blacklist 2168
```

**Creating a Squads multisig proposal with Ledger:**

```bash
cargo run -- --steward-program-id Stewardf95sJbmtcZsyagb2dg4Mo8eVQho8gpECvLx8 add-to-blacklist \
  --steward-config jitoVjT9jRUyeXHzvCwzPgHj7yWNRhLcUoXtes4wtjv \
  --signer ledger \
  --validator-history-indices-to-blacklist 2168 \
  --squads-proposal \
  --squads-multisig 87zx3xqcWzP9DpGgbrNGnVsU6Dzci3XvaQvuTkgfWF5c \
  --squads-vault-index 0
```

Note: `--squads-multisig` defaults to the blacklist authority multisig and `--squads-vault-index` defaults to the main vault, so they can be omitted:

```bash
cargo run -- --steward-program-id Stewardf95sJbmtcZsyagb2dg4Mo8eVQho8gpECvLx8 add-to-blacklist \
  --steward-config jitoVjT9jRUyeXHzvCwzPgHj7yWNRhLcUoXtes4wtjv \
  --signer ledger \
  --validator-history-indices-to-blacklist 2168 \
  --squads-proposal
```

### Remove From Blacklist

```bash
cargo run -- --steward-program-id Stewardf95sJbmtcZsyagb2dg4Mo8eVQho8gpECvLx8 remove-from-blacklist --steward-config jitoVjT9jRUyeXHzvCwzPgHj7yWNRhLcUoXtes4wtjv --authority-keypair-path ../../credentials/stakenet_test.json --validator-history-index-to-deblacklist 2168
```

## Close Steward

```bash
cargo run -- --steward-program-id Stewardf95sJbmtcZsyagb2dg4Mo8eVQho8gpECvLx8 close-steward --steward-config jitoVjT9jRUyeXHzvCwzPgHj7yWNRhLcUoXtes4wtjv --authority-keypair-path ../../credentials/stakenet_test.json
```

## Directed Stake

Directed stake allows validators, users, and protocols to express preferences for how stake should be distributed across the validator set.

### System Components

- **DirectedStakeWhitelist**: Controls who can submit stake tickets (validators, users, protocols)
- **DirectedStakeMeta**: Aggregates all tickets and token balances to compute final stake distribution
- **DirectedStakeTicket**: Individual stake preference tickets submitted by whitelisted entities

### Setup Workflow

The complete setup follows five logical stages and should be performed in order:

#### Stage 1: Authority Configuration

Configure the authorities that can manage directed stake metadata and the whitelist.

#### Stage 2: Whitelist Setup

Create and configure the whitelist that controls who can submit directed stake tickets.

#### Stage 3: Metadata Setup

Create the aggregation system that combines all stake tickets and token balances.

#### Stage 4: Ticket Management

Enable whitelisted entities to create and manage their stake preference tickets.

#### Stage 5: Computation

Aggregate all tickets and compute the final stake distribution.

### Setup Checklist

**Phase 1: Authorities**
- [ ] Update stake meta upload authority
- [ ] Update stake whitelist authority

**Phase 2: Whitelist**
- [ ] Initialize DirectedStakeWhitelist account
- [ ] Reallocate DirectedStakeWhitelist account (runs once, handles multiple transactions automatically)
- [ ] Verify whitelist with view command
- [ ] Add validators to whitelist (repeat as needed)
- [ ] Add users to whitelist (repeat as needed)
- [ ] Add protocols to whitelist (repeat as needed)

**Phase 3: Metadata**
- [ ] Initialize DirectedStakeMeta account
- [ ] Reallocate DirectedStakeMeta account
- [ ] Verify metadata with view command

**Phase 4: Tickets** (per whitelisted entity)
- [ ] Initialize DirectedStakeTicket for each entity
- [ ] Verify tickets with view commands
- [ ] Update tickets with preferences (can be done multiple times)

**Phase 5: Computation**
- [ ] Run compute-directed-stake-meta
- [ ] Set up periodic computation (e.g., cron job)

### Commands

#### Update Stake Meta Upload Authority

Sets the authority that can upload and update directed stake metadata.

```bash
./target/release/steward-cli \
    --json-rpc-url http://127.0.0.1:8899 \
    --program-id 3YeBnUPN2ZW8MBVb8695Hdffu8jBpRjm6BUazRexHDTg \
    update-authority \
    directed-stake-meta-upload \
    --steward-config F4bBBC1am1PTow5TJYy6cbbLbPoEEN7peAbxRWqHKaNP \
    --new-authority BBBATax9kikSHQp8UTcyQL3tfU3BmQD9yid5qhC7QEAA \
    --authority-keypair-path ~/.config/solana/id.json
```

#### Update Stake Whitelist Authority

Sets the authority that can add/remove entries from the directed stake whitelist.

```bash
./target/release/steward-cli \
    --json-rpc-url http://127.0.0.1:8899 \
    --program-id 3YeBnUPN2ZW8MBVb8695Hdffu8jBpRjm6BUazRexHDTg \
    update-authority \
    directed-stake-whitelist  \
    --steward-config F4bBBC1am1PTow5TJYy6cbbLbPoEEN7peAbxRWqHKaNP \
    --new-authority BBBATax9kikSHQp8UTcyQL3tfU3BmQD9yid5qhC7QEAA \
    --authority-keypair-path ~/.config/solana/id.json
```

#### Initialize DirectedStakeWhitelist

Creates the whitelist account that will store approved validators, users, and protocols.

```bash
./target/release/steward-cli \
    --json-rpc-url http://127.0.0.1:8899 \
    --program-id 3YeBnUPN2ZW8MBVb8695Hdffu8jBpRjm6BUazRexHDTg \
    init-directed-stake-whitelist \
    --steward-config F4bBBC1am1PTow5TJYy6cbbLbPoEEN7peAbxRWqHKaNP \
    --authority-keypair-path ~/.config/solana/id.json
```

Expected output:
```
Initializing DirectedStakeWhitelist...
  Authority: <AUTHORITY_PUBKEY>
  Steward Config: F4bBBC1am1PTow5TJYy6cbbLbPoEEN7peAbxRWqHKaNP
  DirectedStakeWhitelist PDA: 83U6qSYdAuEZJiZYzkg4Rb7XyRiM4rpa2fjTE2ieA2X
✅ DirectedStakeWhitelist initialized successfully!
  Transaction signature: 3FDMPL4kJJPneNgo2CHikLxsBrSGu9sSeuf2qin9CYwmsaJRAYepr5ftMt2KgAnBaUQ51r3X2iRoahNavzPXQbZE
  DirectedStakeWhitelist account: 83U6qSYdAuEZJiZYzkg4Rb7XyRiM4rpa2fjTE2ieA2X
```

#### Reallocate DirectedStakeWhitelist

Grows the whitelist account to its full size.

```bash
./target/release/steward-cli \
    --json-rpc-url http://127.0.0.1:8899 \
    --program-id 3YeBnUPN2ZW8MBVb8695Hdffu8jBpRjm6BUazRexHDTg \
    realloc-directed-stake-whitelist \
    --steward-config F4bBBC1am1PTow5TJYy6cbbLbPoEEN7peAbxRWqHKaNP \
    --authority-keypair-path ~/.config/solana/id.json
```

#### View DirectedStakeWhitelist

Displays the current state of the whitelist for verification.

```bash
./target/release/steward-cli \
    --json-rpc-url http://127.0.0.1:8899 \
    --program-id 3YeBnUPN2ZW8MBVb8695Hdffu8jBpRjm6BUazRexHDTg \
    view-directed-stake-whitelist \
    --steward-config F4bBBC1am1PTow5TJYy6cbbLbPoEEN7peAbxRWqHKaNP
```

#### Add to DirectedStakeWhitelist

Adds validators, users, or protocols to the whitelist, allowing them to submit stake tickets.

**Add a Validator:**
```bash
./target/release/steward-cli \
    --json-rpc-url http://127.0.0.1:8899 \
    --program-id 3YeBnUPN2ZW8MBVb8695Hdffu8jBpRjm6BUazRexHDTg \
    add-to-directed-stake-whitelist \
    --steward-config F4bBBC1am1PTow5TJYy6cbbLbPoEEN7peAbxRWqHKaNP \
    --authority-keypair-path ~/.config/solana/id.json \
    --record-type "validator" \
    --record BBBATax9kikSHQp8UTcyQL3tfU3BmQD9yid5qhC7QEAA
```

**Add a User:**
```bash
./target/release/steward-cli \
    --json-rpc-url http://127.0.0.1:8899 \
    --program-id 3YeBnUPN2ZW8MBVb8695Hdffu8jBpRjm6BUazRexHDTg \
    add-to-directed-stake-whitelist \
    --steward-config F4bBBC1am1PTow5TJYy6cbbLbPoEEN7peAbxRWqHKaNP \
    --authority-keypair-path ~/.config/solana/id.json \
    --record-type "user" \
    --record BBBATax9kikSHQp8UTcyQL3tfU3BmQD9yid5qhC7QEAA
```

**Add a Protocol:**
```bash
./target/release/steward-cli \
    --json-rpc-url http://127.0.0.1:8899 \
    --program-id 3YeBnUPN2ZW8MBVb8695Hdffu8jBpRjm6BUazRexHDTg \
    add-to-directed-stake-whitelist \
    --steward-config F4bBBC1am1PTow5TJYy6cbbLbPoEEN7peAbxRWqHKaNP \
    --authority-keypair-path ~/.config/solana/id.json \
    --record-type "protocol" \
    --record BBBATax9kikSHQp8UTcyQL3tfU3BmQD9yid5qhC7QEAA
```

#### Initialize DirectedStakeMeta

Creates the metadata account that will store aggregated stake preferences.

```bash
./target/release/steward-cli \
    --json-rpc-url http://127.0.0.1:8899 \
    --program-id 3YeBnUPN2ZW8MBVb8695Hdffu8jBpRjm6BUazRexHDTg \
    init-directed-stake-meta \
    --steward-config F4bBBC1am1PTow5TJYy6cbbLbPoEEN7peAbxRWqHKaNP \
    --authority-keypair-path ~/.config/solana/id.json
```

Expected output:
```
Initializing DirectedStakeMeta...
  Authority: <AUTHORITY_PUBKEY>
  Steward Config: F4bBBC1am1PTow5TJYy6cbbLbPoEEN7peAbxRWqHKaNP
  DirectedStakeMeta PDA: HK1WwbCnpefRfiZMTacHNMhLyU621uonSPCyCpB6mdp
✅ DirectedStakeMeta initialized successfully!
  Transaction signature: 2LXz9D6B5o3rs4bkQxhUju4bQZLXrmBni2AkawJCoXKv8VDR7H6rYxwQYeAjCViw2NNcsY7wdU2s3p41LBjjsgyn
  DirectedStakeMeta account: HK1WwbCnpefRfiZMTacHNMhLyU621uonSPCyCpB6mdp
```

#### Reallocate DirectedStakeMeta

Grows the metadata account to accommodate all aggregated data.

```bash
./target/release/steward-cli \
    --json-rpc-url http://127.0.0.1:8899 \
    --program-id 3YeBnUPN2ZW8MBVb8695Hdffu8jBpRjm6BUazRexHDTg \
    realloc-directed-stake-meta \
    --steward-config F4bBBC1am1PTow5TJYy6cbbLbPoEEN7peAbxRWqHKaNP \
    --authority-keypair-path ~/.config/solana/id.json
```

#### View DirectedStakeMeta

Displays the current state of the metadata account.

```bash
./target/release/steward-cli \
    --json-rpc-url http://127.0.0.1:8899 \
    --program-id 3YeBnUPN2ZW8MBVb8695Hdffu8jBpRjm6BUazRexHDTg \
    view-directed-stake-meta \
    --steward-config F4bBBC1am1PTow5TJYy6cbbLbPoEEN7peAbxRWqHKaNP
```

#### Initialize DirectedStakeTicket

Creates a ticket for a whitelisted entity to express stake preferences. Run by or on behalf of each whitelisted entity.

```bash
./target/release/steward-cli \
    --json-rpc-url http://127.0.0.1:8899 \
    --program-id 3YeBnUPN2ZW8MBVb8695Hdffu8jBpRjm6BUazRexHDTg \
    init-directed-stake-ticket \
    --steward-config F4bBBC1am1PTow5TJYy6cbbLbPoEEN7peAbxRWqHKaNP \
    --ticket-update-authority BBBATax9kikSHQp8UTcyQL3tfU3BmQD9yid5qhC7QEAA \
    --authority-keypair-path ~/.config/solana/id.json
```

Expected output:
```
Initializing DirectedStakeTicket...
  Authority: BBBATax9kikSHQp8UTcyQL3tfU3BmQD9yid5qhC7QEAA
  Steward Config: F4bBBC1am1PTow5TJYy6cbbLbPoEEN7peAbxRWqHKaNP
  Ticket Update Authority: BBBATax9kikSHQp8UTcyQL3tfU3BmQD9yid5qhC7QEAA
  DirectedStakeTicket PDA: 4j6nu2W19qimz61VJUHGVQ31fa5skaT1bfSRVUWNVnLJ
✅ DirectedStakeTicket initialized successfully!
  Transaction signature: 39iHv6nWkmVremYN1s4EHYxREwattZMjQFSb19dZ5YrC8JN85Tr4e1A5TF5WDq5zVaEMwasmrNwqueLSDBEsUvCd
  DirectedStakeTicket account: 4j6nu2W19qimz61VJUHGVQ31fa5skaT1bfSRVUWNVnLJ
```

#### View DirectedStakeTicket (Single)

Displays a specific ticket's current preferences.

```bash
./target/release/steward-cli \
    --json-rpc-url http://127.0.0.1:8899 \
    --program-id 3YeBnUPN2ZW8MBVb8695Hdffu8jBpRjm6BUazRexHDTg \
    view-directed-stake-ticket \
    --ticket-signer BBBATax9kikSHQp8UTcyQL3tfU3BmQD9yid5qhC7QEAA
```

#### View DirectedStakeTickets (All)

Lists all tickets in the system.

```bash
./target/release/steward-cli \
    --json-rpc-url http://127.0.0.1:8899 \
    --program-id 3YeBnUPN2ZW8MBVb8695Hdffu8jBpRjm6BUazRexHDTg \
    view-directed-stake-tickets
```

#### Update DirectedStakeTicket

Updates a ticket with new validator preferences and stake allocations. Stake shares are specified in basis points (10000 bps = 100%).

```bash
./target/release/steward-cli \
    --json-rpc-url http://127.0.0.1:8899 \
    --program-id 3YeBnUPN2ZW8MBVb8695Hdffu8jBpRjm6BUazRexHDTg \
    update-directed-stake-ticket \
    --steward-config F4bBBC1am1PTow5TJYy6cbbLbPoEEN7peAbxRWqHKaNP \
    --authority-keypair-path ~/.config/solana/id.json \
    --vote-pubkey <VALIDATOR_1_VOTE_ACCOUNT> \
    --stake-share-bps 5000 \
    --vote-pubkey <VALIDATOR_2_VOTE_ACCOUNT> \
    --stake-share-bps 3000 \
    --vote-pubkey <VALIDATOR_3_VOTE_ACCOUNT> \
    --stake-share-bps 2000
```

Example distributing 50%, 30%, 20% across three validators:
- 5000 bps = 50%
- 3000 bps = 30%
- 2000 bps = 20%

#### Compute DirectedStakeMeta

Aggregates all tickets and computes the final stake distribution. Should be run:
- After validators/users update their tickets
- Refresh with current balances per epoch
- Before stake rebalancing operations

```bash
./target/release/steward-cli \
    --json-rpc-url http://127.0.0.1:8899 \
    --program-id 3YeBnUPN2ZW8MBVb8695Hdffu8jBpRjm6BUazRexHDTg \
    compute-directed-stake-meta \
    --steward-config F4bBBC1am1PTow5TJYy6cbbLbPoEEN7peAbxRWqHKaNP \
    --authority-keypair-path ~/.config/solana/id.json \
    --token-mint J1toso1uCk3RLmjorhTtrVwY9HJ7X8V9yYac6Y7kGCPn
```

The token mint (JitoSOL) is used to query balances and weight stake preferences accordingly.

### Ongoing Operations

**Regular Maintenance (Per Epoch):**

```bash
# Recompute metadata to reflect current balances and preferences
./target/release/steward-cli \
    --json-rpc-url <RPC_URL> \
    --program-id <PROGRAM_ID> \
    compute-directed-stake-meta \
    --steward-config <CONFIG> \
    --authority-keypair-path <PATH> \
    --token-mint J1toso1uCk3RLmjorhTtrVwY9HJ7X8V9yYac6Y7kGCPn
```

**Adding New Entities:**
1. Add to whitelist
2. Initialize ticket for entity
3. Entity updates preferences
4. Recompute metadata

**Updating Preferences:**
1. Entity updates ticket
2. Recompute metadata

# Deploy and Upgrade

- upgrade solana cli to 1.18.16
- make sure your configured keypair is `aaaDerwdMyzNkoX1aSoTi3UtFe2W45vh5wCgQNhsjF8`
- create a new keypair: `solana-keygen new -o credentials/temp-buffer.json`
- use anchor `0.30.0`: `avm install 0.30.0 && avm use 0.30.0`
- make sure your configured keypair is program authority
- build .so file: `anchor build --no-idl`
- Write to buffer: `solana program write-buffer --use-rpc --buffer credentials/temp-buffer.json --url $(solana config get | grep "RPC URL" | awk '{print $3}') --with-compute-unit-price 10000 --max-sign-attempts 10000 target/deploy/jito_steward.so --keypair credentials/stakenet_test.json`
- Upgrade: `solana program upgrade $(solana address --keypair credentials/temp-buffer.json) Stewardf95sJbmtcZsyagb2dg4Mo8eVQho8gpECvLx8 --keypair credentials/stakenet_test.json --url $(solana config get | grep "RPC URL" | awk '{print $3}')`
- Close Buffers: `solana program close --buffers --keypair credentials/stakenet_test.json`
- Upgrade Program Size: `solana program extend Stewardf95sJbmtcZsyagb2dg4Mo8eVQho8gpECvLx8 1000000 --keypair credentials/stakenet_test.json --url $(solana config get | grep "RPC URL" | awk '{print $3}')`

# Initial Parameters

```bash
# Note - Do not use this .env when updating the parameters - this will update them all
MEV_COMMISSION_RANGE=10
EPOCH_CREDITS_RANGE=30
COMMISSION_RANGE=30
MEV_COMMISSION_BPS_THRESHOLD=1000
COMMISSION_THRESHOLD=5
HISTORICAL_COMMISSION_THRESHOLD=50
SCORING_DELINQUENCY_THRESHOLD_RATIO=0.85
INSTANT_UNSTAKE_DELINQUENCY_THRESHOLD_RATIO=0.70
NUM_DELEGATION_VALIDATORS=200
SCORING_UNSTAKE_CAP_BPS=750
INSTANT_UNSTAKE_CAP_BPS=1000
STAKE_DEPOSIT_UNSTAKE_CAP_BPS=1000
COMPUTE_SCORE_SLOT_RANGE=1000
INSTANT_UNSTAKE_EPOCH_PROGRESS=0.50
INSTANT_UNSTAKE_INPUTS_EPOCH_PROGRESS=0.50
NUM_EPOCHS_BETWEEN_SCORING=3
MINIMUM_STAKE_LAMPORTS=100000000000
MINIMUM_VOTING_EPOCHS=5
```

# Getting Ready to Merge

```bash
cargo +nightly-2024-02-04 clippy --all-features --all-targets --tests -- -D warnings
anchor build --idl idl
```<|MERGE_RESOLUTION|>--- conflicted
+++ resolved
@@ -266,9 +266,6 @@
 ### Realloc State
 
 ```bash
-<<<<<<< HEAD
-cargo run -- --steward-program-id Stewardf95sJbmtcZsyagb2dg4Mo8eVQho8gpECvLx8 realloc-state --authority-keypair-path ../../credentials/stakenet_test.json --steward-config jitoVjT9jRUyeXHzvCwzPgHj7yWNRhLcUoXtes4wtjv
-=======
 cargo run -p steward-cli -- \
     --program-id Stewardf95sJbmtcZsyagb2dg4Mo8eVQho8gpECvLx8 \
     realloc-state \
@@ -284,7 +281,6 @@
     migrate-state-to-v2 \
     --authority-keypair-path ~/.config/solana/id.json \
     --steward-config F4bBBC1am1PTow5TJYy6cbbLbPoEEN7peAbxRWqHKaNP
->>>>>>> 6d35e580
 ```
 
 ### Update Config
