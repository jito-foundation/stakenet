--- conflicted
+++ resolved
@@ -25,26 +25,15 @@
 solana-native-token = "=2.2.2"
 solana-net-utils = "=2.3.3"
 solana-packet = "=2.2.1"
-<<<<<<< HEAD
-solana-program = "=2.2.1"
-solana-program-test = "=2.2.1"
-solana-pubkey = "=2.2.1"
-solana-rpc-client = "=2.2.1"
-solana-rpc-client-api = "=2.2.1"
-solana-sdk = "=2.2.1"
-solana-streamer = { git = "https://github.com/gzalz/agave", branch = "gzalz/v2.2.1" }
-solana-transaction-status = "=2.2.1"
-solana-version = { git = "https://github.com/gzalz/agave", branch = "gzalz/v2.2.1" }
-=======
 solana-program = "=2.3.0"
 solana-program-test = "=2.3.3"
+solana-pubkey = "=2.3.0"
 solana-rpc-client = "=2.3.3"
 solana-rpc-client-api = "=2.3.3"
 solana-sdk = "=2.3.1"
 solana-streamer =  { git = "https://github.com/gzalz/agave", branch = "gzalz/v2.3.3" }
 solana-transaction-status = "=2.3.3"
 solana-version = "=2.3.3"
->>>>>>> 38f27fee
 spl-associated-token-account = { version = "7.0.0", features = ["no-entrypoint"] }
 spl-pod = "0.5.1"
 spl-stake-pool = { features = ["no-entrypoint"], version = "2.0.0" }
