--- conflicted
+++ resolved
@@ -40,10 +40,7 @@
 spl-pod = "0.5.1"
 spl-stake-pool = { features = ["no-entrypoint"], version = "2.0.0" }
 spl-token = { version = "4.0", features = ["no-entrypoint"] }
-<<<<<<< HEAD
-=======
 squads-multisig = { git = "https://github.com/jito-foundation/squads-v4", rev = "8deba5de275904e2336c46188ab3039faecd0537" }
->>>>>>> e2a172c8
 stakenet-sdk = { path = "sdk", version = "0.1.0" }
 thiserror = "1.0.37"
 tokio = { version = "1.47.1", features = ["full"] }
