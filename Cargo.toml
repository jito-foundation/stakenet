[workspace]
members = ["api", "keepers/*", "programs/*", "sdk", "tests", "utils/*"]

resolver = "2"

[workspace.dependencies]
anchor-lang = "0.31.1"
axum = "0.6.2"
clap = { version = "4.3.0", features = ["derive", "env"] }
dotenvy = "0.15.7"
http = { version = "0.2.1" }
<<<<<<< HEAD
jito-priority-fee-distribution = { features = ["no-entrypoint"], git = "https://github.com/jito-foundation/jito-programs", rev = "24ec5d8a170ac86412167056df8aa4af9b12667c" }
jito-tip-distribution = { features = ["no-entrypoint"], git = "https://github.com/jito-foundation/jito-programs", rev = "24ec5d8a170ac86412167056df8aa4af9b12667c" }
jito-tip-distribution-sdk = { git = "https://github.com/jito-foundation/jito-programs", rev = "24ec5d8a170ac86412167056df8aa4af9b12667c" }
serde = "1.0.183"
serde_derive = "1.0.183"
serde_json = "1.0.102"
solana-account-decoder = "=2.2.1"
solana-bincode = "=2.2.1"
solana-clap-utils = "=2.2.1"
solana-client = "=2.2.1"
solana-gossip = { git = "https://github.com/gzalz/agave", branch = "gzalz/v2.2.1" }
solana-metrics = "=2.2.1"
solana-net-utils = "=2.2.1"
solana-packet = "=2.2.1"
solana-program = "=2.2.1"
solana-program-test = "=2.2.1"
solana-rpc-client = "=2.2.1"
solana-rpc-client-api = "=2.2.1"
solana-sdk = "=2.2.1"
solana-streamer = { git = "https://github.com/gzalz/agave", branch = "gzalz/v2.2.1" }
solana-transaction-status = "=2.2.1"
solana-version = { git = "https://github.com/gzalz/agave", branch = "gzalz/v2.2.1" }
spl-associated-token-account = { version = "7.0.0", features = ["no-entrypoint"] }
spl-pod = "0.5.1"
spl-stake-pool = { features = ["no-entrypoint"], version = "2.0.2" }
spl-token = { version = "4.0", features = ["no-entrypoint"] }
=======
ipinfo = "3.1.1"
jito-tip-distribution = { package = "jito-tip-distribution", git = "https://github.com/jito-foundation/jito-programs", rev = "50d450e993cb2278bcf97cd01b19e8a4f1f56e8e", features = ["no-entrypoint"] }
reqwest = { version = "0.11.27", features = ["json"] }
serde = "1.0.183"
serde_derive = "1.0.183"
serde_json = "1.0.102"
solana-program = "1.18"
solana-rpc-client = "1.18"
solana-rpc-client-api = "1.18"
spl-stake-pool = { features = ["no-entrypoint"], version = "1.0.0" }
>>>>>>> f273e27f
stakenet-sdk = { path = "sdk", version = "0.1.0" }
thiserror = "1.0.37"
tokio = { version = "1.36.0", features = ["full"] }
tower = { version = "0.4.13", features = ["limit", "buffer", "timeout", "load-shed"] }
tower-http = { version = "0.4.0", features = ["trace"] }
tracing = { version = "0.1.37" }
tracing-core = "0.1.32"
tracing-subscriber = { version = "0.3.17", features = ["env-filter"] }
validator-history = { path = "programs/validator-history", version = "0.1.0" }

[profile.release]
overflow-checks = true<|MERGE_RESOLUTION|>--- conflicted
+++ resolved
@@ -9,16 +9,16 @@
 clap = { version = "4.3.0", features = ["derive", "env"] }
 dotenvy = "0.15.7"
 http = { version = "0.2.1" }
-<<<<<<< HEAD
-jito-priority-fee-distribution = { features = ["no-entrypoint"], git = "https://github.com/jito-foundation/jito-programs", rev = "24ec5d8a170ac86412167056df8aa4af9b12667c" }
-jito-tip-distribution = { features = ["no-entrypoint"], git = "https://github.com/jito-foundation/jito-programs", rev = "24ec5d8a170ac86412167056df8aa4af9b12667c" }
-jito-tip-distribution-sdk = { git = "https://github.com/jito-foundation/jito-programs", rev = "24ec5d8a170ac86412167056df8aa4af9b12667c" }
+ipinfo = "3.1.1"
+jito-priority-fee-distribution = { features = ["no-entrypoint"], git = "https://github.com/jito-foundation/jito-programs", branch = "master" }
+jito-tip-distribution = { features = ["no-entrypoint"], git = "https://github.com/jito-foundation/jito-programs", branch = "master" }
+jito-tip-distribution-sdk = { git = "https://github.com/jito-foundation/jito-programs", branch = "master" }
 serde = "1.0.183"
 serde_derive = "1.0.183"
 serde_json = "1.0.102"
 solana-account-decoder = "=2.2.1"
 solana-bincode = "=2.2.1"
-solana-clap-utils = "=2.2.1"
+solana-clap-utils = "=1.8.26"
 solana-client = "=2.2.1"
 solana-gossip = { git = "https://github.com/gzalz/agave", branch = "gzalz/v2.2.1" }
 solana-metrics = "=2.2.1"
@@ -34,20 +34,9 @@
 solana-version = { git = "https://github.com/gzalz/agave", branch = "gzalz/v2.2.1" }
 spl-associated-token-account = { version = "7.0.0", features = ["no-entrypoint"] }
 spl-pod = "0.5.1"
-spl-stake-pool = { features = ["no-entrypoint"], version = "2.0.2" }
+spl-stake-pool = { features = ["no-entrypoint"], version = "2.0.0" }
 spl-token = { version = "4.0", features = ["no-entrypoint"] }
-=======
-ipinfo = "3.1.1"
-jito-tip-distribution = { package = "jito-tip-distribution", git = "https://github.com/jito-foundation/jito-programs", rev = "50d450e993cb2278bcf97cd01b19e8a4f1f56e8e", features = ["no-entrypoint"] }
 reqwest = { version = "0.11.27", features = ["json"] }
-serde = "1.0.183"
-serde_derive = "1.0.183"
-serde_json = "1.0.102"
-solana-program = "1.18"
-solana-rpc-client = "1.18"
-solana-rpc-client-api = "1.18"
-spl-stake-pool = { features = ["no-entrypoint"], version = "1.0.0" }
->>>>>>> f273e27f
 stakenet-sdk = { path = "sdk", version = "0.1.0" }
 thiserror = "1.0.37"
 tokio = { version = "1.36.0", features = ["full"] }
