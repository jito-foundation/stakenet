name: Build
on:
  push:
    branches:
      - master
      - steward-test-branch
      - feat/add-priority-fee-support
    tags:
      - "v*"
  pull_request:
    branches:
      - master
      - steward-test-branch
<<<<<<< HEAD
      - feat/add-priority-fee-support
=======
  workflow_dispatch:

>>>>>>> f273e27f
jobs:
  security_audit:
    name: security_audit
    runs-on: ubuntu-latest
    steps:
      - uses: actions/checkout@v4
        with:
          submodules: recursive
      - name: Install cargo-audit from crates.io
        uses: baptiste0928/cargo-install@v3
        with:
          crate: cargo-audit
          version: "0.21.1"
      - run: cargo audit --ignore RUSTSEC-2022-0093 --ignore RUSTSEC-2024-0344 --ignore RUSTSEC-2024-0421 --ignore RUSTSEC-2025-0022 --ignore RUSTSEC-2025-0009 --ignore RUSTSEC-2025-0004 --ignore RUSTSEC-2024-0357 --ignore RUSTSEC-2024-0336

  lint:
    name: lint
    runs-on: big-runner-1
    steps:
      - uses: actions/checkout@v4
        with:
          submodules: recursive
      - uses: actions-rust-lang/setup-rust-toolchain@v1
        with:
          components: rustfmt, clippy
          toolchain: nightly-2024-11-19
      - name: Install Protobuf Compiler
        run: |
          sudo apt-get update
          sudo apt-get install -y protobuf-compiler libudev-dev
      - name: Install cargo-sort from crates.io
        uses: baptiste0928/cargo-install@v3
        with:
          crate: cargo-sort
<<<<<<< HEAD
          version: 1.0.9
      - run: cargo sort --workspace --check
      - run: cargo fmt --all --check
      - run: cargo +nightly-2024-11-19 clippy --all-features --all-targets --tests -- -D warnings

=======
          version: "1.0.9"
      - run: cargo +nightly-2024-02-04 sort --workspace --check
      - run: cargo +nightly-2024-02-04 fmt --all --check
      - run: cargo +nightly-2024-02-04 clippy --all-features --all-targets --tests -- -D warnings
>>>>>>> f273e27f

  udeps:
    name: udeps
    runs-on: big-runner-1
    steps:
      - uses: actions/checkout@v4
        with:
          submodules: recursive
      - name: Install Protobuf Compiler
        run: |
          sudo apt-get update
          sudo apt-get install -y protobuf-compiler libudev-dev
      - uses: actions-rust-lang/setup-rust-toolchain@v1
        with:
          toolchain: nightly-2024-11-19
      - name: Install cargo-udeps from crates.io
        uses: baptiste0928/cargo-install@v3
        with:
          crate: cargo-udeps
          version: "0.1.50"
      - run: cargo +nightly-2024-11-19 udeps --all-features --all-targets --tests

  verified_build:
    name: verified_build
    runs-on: big-runner-1
    steps:
      - uses: actions/checkout@v4
        with:
          submodules: recursive
      - uses: actions-rust-lang/setup-rust-toolchain@v1
        with:
          toolchain: 1.84.1
      - name: Install solana-verify from crates.io
        uses: baptiste0928/cargo-install@v3
        with:
          crate: solana-verify
          version: "0.2.11"
      - name: Install anchor-cli from crates.io
        uses: baptiste0928/cargo-install@v3
        with:
          crate: anchor-cli
          version: "0.31.1"
      - name: install solana toolsuite
<<<<<<< HEAD
        run: sh -c "$(curl -sSfL https://release.anza.xyz/v2.2.1/install)"
      - name: add to path
        run: echo "/home/runner/.local/share/solana/install/active_release/bin" >> $GITHUB_PATH
=======
        run: sh -c "$(curl -sSfL https://release.anza.xyz/v1.18.11/install)"
      - name: add to path
        run: echo "/home/runner/.local/share/solana/install/active_release/bin" >> $GITHUB_PATH

      # Related to issue: https://solana.stackexchange.com/questions/21553/proc-macro2-source-file-method-not-found-in-span/21645#21645
      - name: Override proc-macro2 version
        run: cargo update -p proc-macro2 --precise 1.0.94

>>>>>>> f273e27f
      # build the program and IDL; exit if error
      - run: RUSTUP_TOOLCHAIN=nightly-2024-02-04 anchor build --idl idl
      - name: Check for diff on IDL
<<<<<<< HEAD
        run: git diff -- programs --exit-code
=======
        run: git diff --exit-code programs/validator-history/idl/validator_history.json programs/steward/idl/steward.json
>>>>>>> f273e27f

      # run verified build
      - run: git checkout $(git rev-parse --abbrev-ref HEAD) -- Cargo.lock
      - run: solana-verify build --library-name validator_history

      - run: solana-verify build --library-name jito_steward -- --features mainnet-beta

      # create build for tests
      - run: cargo build-sbf --manifest-path programs/steward/Cargo.toml --sbf-out-dir target/test

      # upload the IDL and verified build
      - name: Upload validator_history.so
        uses: actions/upload-artifact@v4
        with:
          name: validator_history.so
          path: target/deploy/validator_history.so

      - name: Upload jito_steward.so
        uses: actions/upload-artifact@v4
        with:
          name: jito_steward.so
          path: target/deploy/jito_steward.so
      - name: Upload test jito_steward.so
        uses: actions/upload-artifact@v4
        with:
          name: jito_steward_test.so
          path: target/test/jito_steward.so
      - name: Upload Validator History IDL
        uses: actions/upload-artifact@v4
        with:
          name: validator_history.json
          path: programs/validator-history/idl/validator_history.json
      - name: Upload Jito Steward IDL
        uses: actions/upload-artifact@v4
        with:
          name: jito_steward.json
          path: programs/steward/idl/steward.json

  # tests run on verified build
  test:
    name: test
    runs-on: big-runner-1
    needs:
      - verified_build
    steps:
      - uses: actions/checkout@v4
        with:
          submodules: recursive
      - name: Install Protobuf Compiler
        run: |
          sudo apt-get update
          sudo apt-get install -y protobuf-compiler libudev-dev
      - uses: actions-rust-lang/setup-rust-toolchain@v1
        with:
          toolchain: 1.86.0
      - uses: actions/download-artifact@v4
        with:
          name: validator_history.so
          path: target/deploy/
      - uses: actions/download-artifact@v4
        with:
          name: jito_steward_test.so
          path: target/test/
      - name: Rename test artifact to jito_steward.so
        run: mv ./target/test/jito_steward.so ./target/deploy/jito_steward.so
        shell: bash
      - name: cargo test
        run: cargo test +nightly-2024-11-19 --package tests --all-features --color auto
        shell: bash
        env:
          RUST_LOG: trace
          SBF_OUT_DIR: ${{ github.workspace }}/target/deploy
          RUST_MIN_STACK: 10000000
          RUSTFLAGS: --cfg anchor_debug

  # release only runs on tagged commits
  # it should wait for all the other steps to finish, to ensure releases are the highest quality
  # after waiting, it will download the verified build and IDL from the verified_build step and release the artifacts
  release:
    name: release
    runs-on: big-runner-1
    if: startsWith(github.ref, 'refs/tags/')
    needs:
      - security_audit
      - lint
      - udeps
      - verified_build
      - test
    steps:
      - uses: actions/download-artifact@v4
        with:
          name: validator_history.so
      - uses: actions/download-artifact@v4
        with:
          name: validator_history.json
      - name: release
        uses: softprops/action-gh-release@v1
        if: startsWith(github.ref, 'refs/tags/')
        with:
          files: |
            validator_history.so
            validator_history.json<|MERGE_RESOLUTION|>--- conflicted
+++ resolved
@@ -11,12 +11,7 @@
     branches:
       - master
       - steward-test-branch
-<<<<<<< HEAD
       - feat/add-priority-fee-support
-=======
-  workflow_dispatch:
-
->>>>>>> f273e27f
 jobs:
   security_audit:
     name: security_audit
@@ -51,18 +46,11 @@
         uses: baptiste0928/cargo-install@v3
         with:
           crate: cargo-sort
-<<<<<<< HEAD
           version: 1.0.9
       - run: cargo sort --workspace --check
       - run: cargo fmt --all --check
       - run: cargo +nightly-2024-11-19 clippy --all-features --all-targets --tests -- -D warnings
 
-=======
-          version: "1.0.9"
-      - run: cargo +nightly-2024-02-04 sort --workspace --check
-      - run: cargo +nightly-2024-02-04 fmt --all --check
-      - run: cargo +nightly-2024-02-04 clippy --all-features --all-targets --tests -- -D warnings
->>>>>>> f273e27f
 
   udeps:
     name: udeps
@@ -106,28 +94,15 @@
           crate: anchor-cli
           version: "0.31.1"
       - name: install solana toolsuite
-<<<<<<< HEAD
         run: sh -c "$(curl -sSfL https://release.anza.xyz/v2.2.1/install)"
       - name: add to path
         run: echo "/home/runner/.local/share/solana/install/active_release/bin" >> $GITHUB_PATH
-=======
-        run: sh -c "$(curl -sSfL https://release.anza.xyz/v1.18.11/install)"
-      - name: add to path
-        run: echo "/home/runner/.local/share/solana/install/active_release/bin" >> $GITHUB_PATH
-
-      # Related to issue: https://solana.stackexchange.com/questions/21553/proc-macro2-source-file-method-not-found-in-span/21645#21645
       - name: Override proc-macro2 version
         run: cargo update -p proc-macro2 --precise 1.0.94
-
->>>>>>> f273e27f
       # build the program and IDL; exit if error
       - run: RUSTUP_TOOLCHAIN=nightly-2024-02-04 anchor build --idl idl
       - name: Check for diff on IDL
-<<<<<<< HEAD
-        run: git diff -- programs --exit-code
-=======
         run: git diff --exit-code programs/validator-history/idl/validator_history.json programs/steward/idl/steward.json
->>>>>>> f273e27f
 
       # run verified build
       - run: git checkout $(git rev-parse --abbrev-ref HEAD) -- Cargo.lock
