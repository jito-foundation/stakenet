name: Build
on:
  push:
    branches:
      - master
<<<<<<< HEAD
=======
      - steward-test-branch
      - feat/directed-staking
>>>>>>> c1ae96bb
    tags:
      - "v*"
  pull_request:
    branches:
      - master
<<<<<<< HEAD
=======
      - steward-test-branch
      - feat/directed-staking
>>>>>>> c1ae96bb
jobs:
  security_audit:
    name: security_audit
    runs-on: ubuntu-latest
    steps:
      - uses: actions/checkout@v4
        with:
          submodules: recursive
      - name: Install cargo-audit from crates.io
        uses: baptiste0928/cargo-install@v3
        with:
          crate: cargo-audit
          version: "0.21.1"
      - run: cargo audit --ignore RUSTSEC-2022-0093 --ignore RUSTSEC-2024-0344 --ignore RUSTSEC-2024-0421 --ignore RUSTSEC-2025-0022 --ignore RUSTSEC-2025-0009 --ignore RUSTSEC-2025-0004 --ignore RUSTSEC-2024-0357 --ignore RUSTSEC-2024-0336

  lint:
    name: lint
    runs-on: big-runner-1
    steps:
      - uses: actions/checkout@v4
        with:
          submodules: recursive
      - uses: actions-rust-lang/setup-rust-toolchain@v1
        with:
          components: rustfmt, clippy
          toolchain: nightly-2025-02-19
      - name: Install Protobuf Compiler
        run: |
          sudo apt-get update
          sudo apt-get install -y protobuf-compiler libudev-dev libclang-dev
      - name: Install cargo-sort from crates.io
        uses: baptiste0928/cargo-install@v3
        with:
          crate: cargo-sort
          version: 1.0.9
      - run: cargo sort --workspace --check
      - run: cargo fmt --all --check
      - run: cargo +nightly-2025-02-19 clippy --all-features --all-targets --tests -- -D warnings


  udeps:
    name: udeps
    runs-on: big-runner-1
    steps:
      - uses: actions/checkout@v4
        with:
          submodules: recursive
      - name: Install Protobuf Compiler
        run: |
          sudo apt-get update
          sudo apt-get install -y protobuf-compiler libudev-dev libclang-dev
      - uses: actions-rust-lang/setup-rust-toolchain@v1
        with:
          toolchain: nightly-2025-02-19
      - name: Install cargo-udeps from crates.io
        uses: baptiste0928/cargo-install@v3
        with:
          crate: cargo-udeps
          version: "0.1.50"
      - run: cargo +nightly-2025-02-19 udeps --all-features --all-targets --tests

  verified_build:
    name: verified_build
    runs-on: big-runner-1
    steps:
      - uses: actions/checkout@v4
        with:
          submodules: recursive
      - name: Install solana-verify deps
        run: |
          sudo apt-get update
          sudo apt-get install -y protobuf-compiler libudev-dev libclang-dev
      - uses: actions-rust-lang/setup-rust-toolchain@v1
        with:
          toolchain: 1.84.1
      - name: Install solana-verify from crates.io
        uses: baptiste0928/cargo-install@v3
        with:
          crate: solana-verify
          version: "0.4.11"
      - name: Install anchor-cli from crates.io
        uses: baptiste0928/cargo-install@v3
        with:
          crate: anchor-cli
          version: "0.31.1"
      - name: install solana toolsuite
        run: sh -c "$(curl -sSfL https://release.anza.xyz/v2.2.1/install)"
      - name: add to path
        run: echo "/home/runner/.local/share/solana/install/active_release/bin" >> $GITHUB_PATH
      # build the program and IDL; exit if error
      - run: RUSTUP_TOOLCHAIN=nightly-2025-08-01 anchor build --idl idl
      - name: Check for diff on IDL
        run: git diff --exit-code programs/validator-history/idl/validator_history.json programs/steward/idl/steward.json

      # run verified build
      - run: git checkout $(git rev-parse --abbrev-ref HEAD) -- Cargo.lock
      - run: solana-verify build --library-name validator_history

      - run: solana-verify build --library-name jito_steward -- --features mainnet-beta

      # create build for tests
      - run: cargo build-sbf --manifest-path programs/steward/Cargo.toml --sbf-out-dir target/test

      # upload the IDL and verified build
      - name: Upload validator_history.so
        uses: actions/upload-artifact@v4
        with:
          name: validator_history.so
          path: target/deploy/validator_history.so

      - name: Upload jito_steward.so
        uses: actions/upload-artifact@v4
        with:
          name: jito_steward.so
          path: target/deploy/jito_steward.so
      - name: Upload test jito_steward.so
        uses: actions/upload-artifact@v4
        with:
          name: jito_steward_test.so
          path: target/test/jito_steward.so
      - name: Upload Validator History IDL
        uses: actions/upload-artifact@v4
        with:
          name: validator_history.json
          path: programs/validator-history/idl/validator_history.json
      - name: Upload Jito Steward IDL
        uses: actions/upload-artifact@v4
        with:
          name: jito_steward.json
          path: programs/steward/idl/steward.json

  # tests run on verified build
  test:
    name: test
    runs-on: big-runner-1
    needs:
      - verified_build
    steps:
      - uses: actions/checkout@v4
        with:
          submodules: recursive
      - name: Install Protobuf Compiler
        run: |
          sudo apt-get update
          sudo apt-get install -y protobuf-compiler libudev-dev libclang-dev
      - uses: actions-rust-lang/setup-rust-toolchain@v1
        with:
          toolchain: 1.86.0
      - uses: actions/download-artifact@v4
        with:
          name: validator_history.so
          path: target/deploy/
      - uses: actions/download-artifact@v4
        with:
          name: jito_steward_test.so
          path: target/test/
      - name: Rename test artifact to jito_steward.so
        run: mv ./target/test/jito_steward.so ./target/deploy/jito_steward.so
        shell: bash
      - name: cargo test
        run: cargo test +nightly-2024-11-19 --package tests --all-features --color auto
        shell: bash
        env:
          RUST_LOG: trace
          SBF_OUT_DIR: ${{ github.workspace }}/target/deploy
          RUST_MIN_STACK: 10000000
          RUSTFLAGS: --cfg anchor_debug

  # release only runs on tagged commits
  # it should wait for all the other steps to finish, to ensure releases are the highest quality
  # after waiting, it will download the verified build and IDL from the verified_build step and release the artifacts
  release:
    name: release
    runs-on: big-runner-1
    if: startsWith(github.ref, 'refs/tags/')
    needs:
      - security_audit
      - lint
      - udeps
      - verified_build
      - test
    steps:
      - uses: actions/download-artifact@v4
        with:
          name: validator_history.so
      - uses: actions/download-artifact@v4
        with:
          name: validator_history.json
      - name: release
        uses: softprops/action-gh-release@v1
        if: startsWith(github.ref, 'refs/tags/')
        with:
          files: |
            validator_history.so
            validator_history.json<|MERGE_RESOLUTION|>--- conflicted
+++ resolved
@@ -3,21 +3,15 @@
   push:
     branches:
       - master
-<<<<<<< HEAD
-=======
       - steward-test-branch
       - feat/directed-staking
->>>>>>> c1ae96bb
     tags:
       - "v*"
   pull_request:
     branches:
       - master
-<<<<<<< HEAD
-=======
       - steward-test-branch
       - feat/directed-staking
->>>>>>> c1ae96bb
 jobs:
   security_audit:
     name: security_audit
