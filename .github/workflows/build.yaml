--- conflicted
+++ resolved
@@ -83,12 +83,7 @@
         run: |
           sudo apt-get update
           sudo apt-get install -y protobuf-compiler libudev-dev libclang-dev
-<<<<<<< HEAD
       - uses: actions-rust-lang/setup-rust-toolchain@v1
-        with:
-          toolchain: 1.84.1
-=======
->>>>>>> e2a172c8
       - name: Install solana-verify from crates.io
         uses: baptiste0928/cargo-install@v3
         with:
