use std::{collections::HashMap, str::FromStr, sync::Arc};

use anchor_lang::{InstructionData, ToAccountMetas};
use jito_steward::{DirectedStakePreference, DirectedStakeTicket};
use kobe_client::{client::KobeClient, types::bam_validators::BamValidator};
use solana_client::nonblocking::rpc_client::RpcClient;
use solana_sdk::{
    instruction::Instruction,
    pubkey::Pubkey,
    signature::{Keypair, Signer},
};
use validator_history::{constants::MAX_ALLOC_BYTES, ValidatorHistory};

use crate::{
    models::errors::JitoInstructionError,
    utils::{
        accounts::{
            get_directed_stake_meta, get_directed_stake_meta_address,
            get_directed_stake_ticket_address, get_directed_stake_tickets,
            get_directed_stake_whitelist_address, get_stake_pool_account,
            get_steward_config_account, get_validator_list_account,
        },
        helpers::{aggregate_validator_targets, calculate_conversion_rate_bps, get_token_balance},
    },
};

use super::accounts::{get_validator_history_address, get_validator_history_config_address};

pub fn get_create_validator_history_instructions(
    vote_account: &Pubkey,
    program_id: &Pubkey,
    signer: &Keypair,
) -> Vec<Instruction> {
    let validator_history_account = get_validator_history_address(vote_account, program_id);
    let config_account = get_validator_history_config_address(program_id);

    let mut ixs = vec![Instruction {
        program_id: *program_id,
        accounts: validator_history::accounts::InitializeValidatorHistoryAccount {
            validator_history_account,
            vote_account: *vote_account,
            system_program: solana_program::system_program::id(),
            signer: signer.pubkey(),
        }
        .to_account_metas(None),
        data: validator_history::instruction::InitializeValidatorHistoryAccount {}.data(),
    }];

    let num_reallocs = (ValidatorHistory::SIZE - MAX_ALLOC_BYTES) / MAX_ALLOC_BYTES + 1;
    ixs.extend(vec![
        Instruction {
            program_id: *program_id,
            accounts: validator_history::accounts::ReallocValidatorHistoryAccount {
                validator_history_account,
                vote_account: *vote_account,
                config: config_account,
                system_program: solana_program::system_program::id(),
                signer: signer.pubkey(),
            }
            .to_account_metas(None),
            data: validator_history::instruction::ReallocValidatorHistoryAccount {}.data(),
        };
        num_reallocs
    ]);

    ixs
}

/// Creates an instruction to update a directed stake ticket.
///
/// This instruction allows a signer to update their stake delegation preferences by specifying
/// which validators they want to direct their stake to and in what proportions.
pub fn update_directed_stake_ticket(
    program_id: &Pubkey,
    steward_config: &Pubkey,
    signer: &Pubkey,
    preferences: Vec<DirectedStakePreference>,
) -> Instruction {
    let whitelist_account = get_directed_stake_whitelist_address(steward_config, program_id);
    let ticket_account = get_directed_stake_ticket_address(steward_config, signer, program_id);

    Instruction {
        program_id: *program_id,
        accounts: jito_steward::accounts::UpdateDirectedStakeTicket {
            config: *steward_config,
            whitelist_account,
            ticket_account,
            signer: *signer,
        }
        .to_account_metas(None),
        data: jito_steward::instruction::UpdateDirectedStakeTicket { preferences }.data(),
    }
}

/// Computes directed stake metadata and generates instructions to copy stake targets to the chain.
///
/// This function performs a comprehensive calculation of stake delegation targets across all validators
/// based on directed stake tickets. It aggregates all ticket holders' preferences, converts JitoSOL
/// balances to lamports, and generates the necessary instructions to update on-chain metadata.
///
/// # Process Overview
///
/// 1. Fetches all directed stake tickets from the program
/// 2. For each ticket holder:
///    - Retrieves their JitoSOL token balance
///    - Converts JitoSOL to lamports using the stake pool's conversion rate
///    - Applies their allocation preferences across validators
/// 3. Aggregates total target delegations per validator
/// 4. Generates `CopyDirectedStakeTargets` instructions for each validator
///
/// # Conversion Details
///
/// The function converts JitoSOL holdings to lamports using:
///
/// ```text
/// conversion_rate_bps = (stake_pool.total_lamports * 10,000) / pool_token_supply
/// allocation_lamports = (allocation_jitosol * conversion_rate_bps) / 10,000
/// ```
pub async fn compute_directed_stake_meta(
    client: Arc<RpcClient>,
    token_mint_address: &Pubkey,
    stake_pool_address: &Pubkey,
    steward_config: &Pubkey,
    authority_pubkey: &Pubkey,
    program_id: &Pubkey,
) -> Result<Vec<Instruction>, JitoInstructionError> {
    let ticket_map = get_directed_stake_tickets(client.clone(), program_id).await?;

    let stake_pool = get_stake_pool_account(&client.clone(), stake_pool_address).await?;
    let conversion_rate_bps =
        calculate_conversion_rate_bps(stake_pool.total_lamports, stake_pool.pool_token_supply)?;

    let mut jitosol_balances = HashMap::new();
    for ticket in ticket_map.values().copied() {
        let balance = get_token_balance(
            client.clone(),
            token_mint_address,
            &ticket.ticket_update_authority,
        )
        .await?;
        jitosol_balances.insert(ticket.ticket_update_authority, balance);
    }

    let existing_directed_stake_meta =
        get_directed_stake_meta(client.clone(), steward_config, program_id).await?;
    let tickets: Vec<DirectedStakeTicket> = ticket_map.values().copied().collect();
    let validator_targets = aggregate_validator_targets(
        &existing_directed_stake_meta,
        &tickets,
        &jitosol_balances,
        conversion_rate_bps,
    )?;

    // Get validator list to find indices
    let config_account = get_steward_config_account(&client, steward_config).await?;
    let stake_pool_account = get_stake_pool_account(&client, &config_account.stake_pool).await?;
    let validator_list_address = stake_pool_account.validator_list;
    let validator_list_account =
        get_validator_list_account(&client, &validator_list_address).await?;

    let directed_stake_meta_pda = get_directed_stake_meta_address(steward_config, program_id);

    let instructions = validator_targets
        .iter()
        .filter_map(|(vote_pubkey, total_target_lamports)| {
            // Find the index of this vote_pubkey in the validator list
            let validator_list_index = validator_list_account
                .validators
                .iter()
                .position(|v| v.vote_account_address == *vote_pubkey)?;

            Some(Instruction {
                program_id: *program_id,
                accounts: jito_steward::accounts::CopyDirectedStakeTargets {
                    config: *steward_config,
                    directed_stake_meta: directed_stake_meta_pda,
                    authority: *authority_pubkey,
                    clock: solana_sdk::sysvar::clock::id(),
                    validator_list: validator_list_address,
                }
                .to_account_metas(None),
                data: jito_steward::instruction::CopyDirectedStakeTargets {
                    vote_pubkey: *vote_pubkey,
                    total_target_lamports: *total_target_lamports,
                    validator_list_index: validator_list_index as u32,
                }
                .data(),
            })
        })
        .collect();
    Ok(instructions)
}

/// Computes directed stake for bam delegation
///
/// This function performs a calculation of stake delegation targets across all BAM validators
/// based on response from Kobe API.
///
/// # Process Overview
///
/// 1. Fetches all bam validators through Kobe API
/// 2. For each eligible bam validator:
///    - Calculate total targets (BAM available bam delegation stake amount / BAM eligible validators).
///    - If eligible validators are empty, return empty instructions.
/// 3. Generates `CopyDirectedStakeTargets` instructions for each eligible BAM validator
///
/// # Integer Division Behavior
///
/// The stake distribution uses integer division, which truncates any remainder.
/// This means `(available_bam_delegation_stake % bam_eligible_validators.len())` lamports
/// will not be delegated. This remainder is intentionally ignored to maintain equal
/// distribution across all BAM validators.
///
/// Example: With 100 lamports and 3 validators, each receives 33 lamports (99 total),
/// leaving 1 lamport undelegated.
///
/// # Return Value
///
/// Returns an empty vector of instructions if `bam_epoch_metric` is `None` (i.e., if no BAM epoch metrics are available for the previous epoch).
pub async fn compute_bam_targets(
    client: Arc<RpcClient>,
    kobe_client: &KobeClient,
    steward_config: &Pubkey,
    authority_pubkey: &Pubkey,
    program_id: &Pubkey,
) -> Result<Vec<Instruction>, JitoInstructionError> {
    let epoch_info = client.get_epoch_info().await?;
    let current_epoch = epoch_info.epoch;
    let last_epoch = epoch_info.epoch - 1;

    let bam_epoch_metric = kobe_client
        .get_bam_epoch_metrics(last_epoch)
        .await?
        .bam_epoch_metrics;
    let bam_validators = kobe_client
        .get_bam_validators(last_epoch)
        .await?
        .bam_validators;

    let directed_stake_meta_pda = get_directed_stake_meta_address(steward_config, program_id);
    let directed_stake_meta =
        get_directed_stake_meta(client.clone(), steward_config, program_id).await?;
    let targets: HashMap<Pubkey, u64> = directed_stake_meta
        .targets
        .iter()
        .filter(|target| target.target_last_updated_epoch == current_epoch)
        .map(|target| (target.vote_pubkey, target.total_target_lamports))
        .collect();
    let config_account = get_steward_config_account(&client, steward_config).await?;
    let stake_pool_account = get_stake_pool_account(&client, &config_account.stake_pool).await?;
    let validator_list_address = stake_pool_account.validator_list;
    let validator_list_account =
        get_validator_list_account(&client, &validator_list_address).await?;

    let bam_eligible_validators: Vec<BamValidator> = bam_validators
        .into_iter()
        .filter(|bv| bv.is_eligible)
        .collect();

    let mut instructions = Vec::new();

    if bam_eligible_validators.is_empty() {
        return Ok(instructions);
    }

    if let Some(metric) = bam_epoch_metric {
        let total_target_lamports = metric
            .available_bam_delegation_stake
            .checked_div(bam_eligible_validators.len() as u64)
            .ok_or(JitoInstructionError::ArithmeticError)?;

        instructions.extend(
            bam_eligible_validators
                .iter()
                .filter_map(|bv| {
                    let vote_pubkey = match Pubkey::from_str(&bv.vote_account) {
                        Ok(pubkey) => pubkey,
                        Err(e) => {
                            log::warn!("Failed to parse vote account: {}: {e}", bv.vote_account);
                            return None;
                        }
                    };
                    let validator_list_index = match validator_list_account
                        .validators
                        .iter()
                        .position(|v| v.vote_account_address == vote_pubkey)
                    {
                        Some(index) => index,
                        None => {
                            log::warn!("Vote account {vote_pubkey} not found in validator list");
                            return None;
                        }
                    };
<<<<<<< HEAD
                    let mut total_target_lamports = match (bv.active_stake as u128)
                        .checked_mul(metric.available_bam_delegation_stake as u128)
                        .and_then(|result| result.checked_div(metric.bam_stake as u128))
                        .and_then(|result| u64::try_from(result).ok()) {
                           Some(lamports) => lamports,
                           None => {
                               log::warn!(
                                   "Arithmetic overflow calculating target lamports for {vote_pubkey}: active_stake={}, available={}, bam_stake={}",
                                   bv.active_stake,
                                   metric.available_bam_delegation_stake,
                                   metric.bam_stake
                               );
                               return None;
                           }
                        };
                    if let Some(meta_target_lamports) = targets.get(&vote_pubkey) {
                        total_target_lamports = match total_target_lamports.checked_add(*meta_target_lamports) {
                            Some(sum) => sum,
                            None => {
                                log::warn!("Arithmetic overflow adding meta_target_lamports for {vote_pubkey}: total_target_lamports={total_target_lamports}, meta_target_lamports={meta_target_lamports}");
                                return None;
                            }
                        }
                    }
=======
>>>>>>> af0ef4e9

                    Some(Instruction {
                        program_id: *program_id,
                        accounts: jito_steward::accounts::CopyDirectedStakeTargets {
                            config: *steward_config,
                            directed_stake_meta: directed_stake_meta_pda,
                            authority: *authority_pubkey,
                            clock: solana_sdk::sysvar::clock::id(),
                            validator_list: validator_list_address,
                        }
                        .to_account_metas(None),
                        data: jito_steward::instruction::CopyDirectedStakeTargets {
                            vote_pubkey,
                            total_target_lamports,
                            validator_list_index: validator_list_index as u32,
                        }
                        .data(),
                    })
                })
                .collect::<Vec<Instruction>>(),
        );
    }

    Ok(instructions)
}<|MERGE_RESOLUTION|>--- conflicted
+++ resolved
@@ -291,22 +291,7 @@
                             return None;
                         }
                     };
-<<<<<<< HEAD
-                    let mut total_target_lamports = match (bv.active_stake as u128)
-                        .checked_mul(metric.available_bam_delegation_stake as u128)
-                        .and_then(|result| result.checked_div(metric.bam_stake as u128))
-                        .and_then(|result| u64::try_from(result).ok()) {
-                           Some(lamports) => lamports,
-                           None => {
-                               log::warn!(
-                                   "Arithmetic overflow calculating target lamports for {vote_pubkey}: active_stake={}, available={}, bam_stake={}",
-                                   bv.active_stake,
-                                   metric.available_bam_delegation_stake,
-                                   metric.bam_stake
-                               );
-                               return None;
-                           }
-                        };
+
                     if let Some(meta_target_lamports) = targets.get(&vote_pubkey) {
                         total_target_lamports = match total_target_lamports.checked_add(*meta_target_lamports) {
                             Some(sum) => sum,
@@ -316,8 +301,6 @@
                             }
                         }
                     }
-=======
->>>>>>> af0ef4e9
 
                     Some(Instruction {
                         program_id: *program_id,
